[%%import
"/src/config.mlh"]

open Core_kernel
open Async
open Unsigned
open Coda_base
open Coda_transition
open Pipe_lib
open Strict_pipe
open Signature_lib
open O1trace
open Otp_lib
<<<<<<< HEAD
=======
open Module_version
open Network_peer
>>>>>>> bdffb0a1
module Config = Config
module Subscriptions = Coda_subscriptions
module Snark_worker_lib = Snark_worker

exception Snark_worker_error of int

exception Snark_worker_signal_interrupt of Signal.t

(* A way to run a single snark worker for a daemon in a lazy manner. Evaluating
   this lazy value will run the snark worker process. A snark work is
   assigned to a public key. This public key can change throughout the entire time
   the daemon is running *)
type snark_worker =
  { public_key: Public_key.Compressed.t
  ; process: Process.t Ivar.t
  ; kill_ivar: unit Ivar.t }

type processes =
  { prover: Prover.t
  ; verifier: Verifier.t
  ; mutable snark_worker:
      [`On of snark_worker * Currency.Fee.t | `Off of Currency.Fee.t] }

type components =
  { net: Coda_networking.t
  ; transaction_pool: Network_pool.Transaction_pool.t
  ; snark_pool: Network_pool.Snark_pool.t
  ; transition_frontier: Transition_frontier.t option Broadcast_pipe.Reader.t
  ; most_recent_valid_block:
      External_transition.Initial_validated.t Broadcast_pipe.Reader.t }

type pipes =
  { validated_transitions_reader:
      External_transition.Validated.t Strict_pipe.Reader.t
  ; producer_transition_writer:
      (Transition_frontier.Breadcrumb.t, synchronous, unit Deferred.t) Writer.t
  ; external_transitions_writer:
      ( External_transition.t Envelope.Incoming.t
      * Block_time.t
      * (bool -> unit) )
      Pipe.Writer.t
  ; local_txns_writer:
      ( Network_pool.Transaction_pool.Resource_pool.Diff.t
      , Strict_pipe.synchronous
      , unit Deferred.t )
      Strict_pipe.Writer.t
  ; local_snark_work_writer:
      ( Network_pool.Snark_pool.Resource_pool.Diff.t
      , Strict_pipe.synchronous
      , unit Deferred.t )
      Strict_pipe.Writer.t }

type t =
  { config: Config.t
  ; processes: processes
  ; components: components
  ; initialization_finish_signal: unit Ivar.t
  ; pipes: pipes
  ; wallets: Secrets.Wallets.t
  ; coinbase_receiver: [`Producer | `Other of Public_key.Compressed.t]
  ; block_production_keypairs:
      (Agent.read_write Agent.flag, Keypair.And_compressed_pk.Set.t) Agent.t
  ; mutable seen_jobs: Work_selector.State.t
  ; mutable next_producer_timing: Consensus.Hooks.block_producer_timing option
  ; subscriptions: Coda_subscriptions.t
  ; sync_status: Sync_status.t Coda_incremental.Status.Observer.t }
[@@deriving fields]

let subscription t = t.subscriptions

let peek_frontier frontier_broadcast_pipe =
  Broadcast_pipe.Reader.peek frontier_broadcast_pipe
  |> Result.of_option
       ~error:
         (Error.of_string
            "Cannot retrieve transition frontier now. Bootstrapping right now.")

let client_port t =
  let {Node_addrs_and_ports.client_port; _} =
    t.config.gossip_net_params.addrs_and_ports
  in
  client_port

(* Get the most recently set public keys  *)
let block_production_pubkeys t : Public_key.Compressed.Set.t =
  let public_keys, _ = Agent.get t.block_production_keypairs in
  Public_key.Compressed.Set.map public_keys ~f:snd

let replace_block_production_keypairs t kps =
  Agent.update t.block_production_keypairs kps

module Snark_worker = struct
  let run_process ~logger client_port kill_ivar =
    let%map snark_worker_process =
      let our_binary = Sys.executable_name in
      Process.create_exn () ~prog:our_binary
        ~args:
          ( "internal" :: Snark_worker.Intf.command_name
          :: Snark_worker.arguments
               ~daemon_address:
                 (Host_and_port.create ~host:"127.0.0.1" ~port:client_port)
               ~shutdown_on_disconnect:false )
    in
    don't_wait_for
      ( match%bind
          Monitor.try_with (fun () -> Process.wait snark_worker_process)
        with
      | Ok signal_or_error -> (
        match signal_or_error with
        | Ok () ->
            Logger.info logger "Snark worker process died" ~module_:__MODULE__
              ~location:__LOC__ ;
            Ivar.fill kill_ivar () ;
            Deferred.unit
        | Error (`Exit_non_zero non_zero_error) ->
            Logger.fatal logger
              !"Snark worker process died with a nonzero error %i"
              non_zero_error ~module_:__MODULE__ ~location:__LOC__ ;
            raise (Snark_worker_error non_zero_error)
        | Error (`Signal signal) ->
            Logger.info logger
              !"Snark worker died with signal %{sexp:Signal.t}. Aborting daemon"
              signal ~module_:__MODULE__ ~location:__LOC__ ;
            raise (Snark_worker_signal_interrupt signal) )
      | Error exn ->
          Logger.info logger
            !"Exception when waiting for snark worker process to terminate: \
              $exn"
            ~module_:__MODULE__ ~location:__LOC__
            ~metadata:[("exn", `String (Exn.to_string exn))] ;
          Deferred.unit ) ;
    Logger.trace logger
      !"Created snark worker with pid: %i"
      ~module_:__MODULE__ ~location:__LOC__
      (Pid.to_int @@ Process.pid snark_worker_process) ;
    (* We want these to be printfs so we don't double encode our logs here *)
    Pipe.iter_without_pushback
      (Async.Reader.pipe (Process.stdout snark_worker_process))
      ~f:(fun s -> printf "%s" s)
    |> don't_wait_for ;
    Pipe.iter_without_pushback
      (Async.Reader.pipe (Process.stderr snark_worker_process))
      ~f:(fun s -> printf "%s" s)
    |> don't_wait_for ;
    snark_worker_process

  let start t =
    match t.processes.snark_worker with
    | `On ({process= process_ivar; kill_ivar; _}, _) ->
        Logger.debug t.config.logger
          !"Starting snark worker process"
          ~module_:__MODULE__ ~location:__LOC__ ;
        let%map snark_worker_process =
          run_process ~logger:t.config.logger
            t.config.gossip_net_params.addrs_and_ports.client_port kill_ivar
        in
        Logger.debug t.config.logger ~module_:__MODULE__ ~location:__LOC__
          ~metadata:
            [ ( "snark_worker_pid"
              , `Int (Pid.to_int (Process.pid snark_worker_process)) ) ]
          "Started snark worker process with pid: $snark_worker_pid" ;
        Ivar.fill process_ivar snark_worker_process
    | `Off _ ->
        Logger.info t.config.logger
          !"Attempted to turn on snark worker, but snark worker key is set to \
            none"
          ~module_:__MODULE__ ~location:__LOC__ ;
        Deferred.unit

  let stop ?(should_wait_kill = false) t =
    match t.processes.snark_worker with
    | `On ({public_key= _; process; kill_ivar}, _) ->
        let%bind process = Ivar.read process in
        Logger.info t.config.logger
          "Killing snark worker process with pid: $snark_worker_pid"
          ~module_:__MODULE__ ~location:__LOC__
          ~metadata:
            [("snark_worker_pid", `Int (Pid.to_int (Process.pid process)))] ;
        Signal.send_exn Signal.term (`Pid (Process.pid process)) ;
        if should_wait_kill then Ivar.read kill_ivar else Deferred.unit
    | `Off _ ->
        Logger.warn t.config.logger
          "Attempted to turn off snark worker, but no snark worker was running"
          ~module_:__MODULE__ ~location:__LOC__ ;
        Deferred.unit

  let get_key {processes= {snark_worker; _}; _} =
    match snark_worker with
    | `On ({public_key; _}, _) ->
        Some public_key
    | `Off _ ->
        None

  let replace_key ({processes= {snark_worker; _}; config= {logger; _}; _} as t)
      new_key =
    match (snark_worker, new_key) with
    | `Off _, None ->
        Logger.info logger
          "Snark work is still not happening since keys snark worker keys are \
           still set to None"
          ~module_:__MODULE__ ~location:__LOC__ ;
        Deferred.unit
    | `Off fee, Some new_key ->
        let process = Ivar.create () in
        let kill_ivar = Ivar.create () in
        t.processes.snark_worker
        <- `On ({public_key= new_key; process; kill_ivar}, fee) ;
        start t
    | `On ({public_key= _; process; kill_ivar}, fee), Some new_key ->
        Logger.debug logger
          !"Changing snark worker key from $old to $new"
          ~module_:__MODULE__ ~location:__LOC__ ;
        t.processes.snark_worker
        <- `On ({public_key= new_key; process; kill_ivar}, fee) ;
        Deferred.unit
    | `On (_, fee), None ->
        let%map () = stop t in
        t.processes.snark_worker <- `Off fee
end

let replace_snark_worker_key = Snark_worker.replace_key

let snark_worker_key = Snark_worker.get_key

let stop_snark_worker = Snark_worker.stop

let best_tip_opt t =
  let open Option.Let_syntax in
  let%map frontier =
    Broadcast_pipe.Reader.peek t.components.transition_frontier
  in
  Transition_frontier.best_tip frontier

let transition_frontier t = t.components.transition_frontier

let root_length_opt t =
  let open Option.Let_syntax in
  let%map frontier =
    Broadcast_pipe.Reader.peek t.components.transition_frontier
  in
  Transition_frontier.root_length frontier

let best_staged_ledger_opt t =
  let open Option.Let_syntax in
  let%map tip = best_tip_opt t in
  Transition_frontier.Breadcrumb.staged_ledger tip

let best_protocol_state_opt t =
  let open Option.Let_syntax in
  let%map tip = best_tip_opt t in
  Transition_frontier.Breadcrumb.protocol_state tip

let best_ledger_opt t =
  let open Option.Let_syntax in
  let%map staged_ledger = best_staged_ledger_opt t in
  Staged_ledger.ledger staged_ledger

let compose_of_option f =
  Fn.compose
    (Option.value_map ~default:`Bootstrapping ~f:(fun x -> `Active x))
    f

let best_tip = compose_of_option best_tip_opt

let root_length = compose_of_option root_length_opt

[%%if
mock_frontend_data]

let create_sync_status_observer ~logger ~demo_mode:_
    ~transition_frontier_and_catchup_signal_incr ~online_status_incr
    ~first_connection_incr ~first_message_incr =
  let variable = Coda_incremental.Status.Var.create `Offline in
  let incr = Coda_incremental.Status.Var.watch variable in
  let rec loop () =
    let%bind () = Async.after (Core.Time.Span.of_sec 5.0) in
    let current_value = Coda_incremental.Status.Var.value variable in
    let new_sync_status =
      List.random_element_exn
        ( match current_value with
        | `Offline ->
            [`Bootstrap; `Synced]
        | `Synced ->
            [`Offline; `Bootstrap]
        | `Bootstrap ->
            [`Offline; `Synced] )
    in
    Coda_incremental.Status.Var.set variable new_sync_status ;
    Coda_incremental.Status.stabilize () ;
    loop ()
  in
  let observer = Coda_incremental.Status.observe incr in
  Coda_incremental.Status.stabilize () ;
  don't_wait_for @@ loop () ;
  observer

[%%else]

let create_sync_status_observer ~logger ~demo_mode
    ~transition_frontier_and_catchup_signal_incr ~online_status_incr
    ~first_connection_incr ~first_message_incr =
  let open Coda_incremental.Status in
  let incremental_status =
    map4 online_status_incr transition_frontier_and_catchup_signal_incr
      first_connection_incr first_message_incr
      ~f:(fun online_status active_status first_connection first_message ->
        (* Always be synced in demo mode, we don't expect peers to connect to us *)
        if demo_mode then `Synced
        else
          match online_status with
          | `Offline ->
              if `Empty = first_connection then (
                Logger.info logger ~module_:__MODULE__ ~location:__LOC__
                  "Coda daemon is now connecting" ;
                `Connecting )
              else if `Empty = first_message then (
                Logger.info logger ~module_:__MODULE__ ~location:__LOC__
                  "Coda daemon is now listening" ;
                `Listening )
              else `Offline
          | `Online -> (
            match active_status with
            | None ->
                Logger.info (Logger.create ()) ~module_:__MODULE__
                  ~location:__LOC__ "Coda daemon is now bootstrapping" ;
                `Bootstrap
            | Some (_, catchup_jobs) ->
                if catchup_jobs > 0 then (
                  Logger.info (Logger.create ()) ~module_:__MODULE__
                    ~location:__LOC__ "Coda daemon is now doing ledger catchup" ;
                  `Catchup )
                else (
                  Logger.info (Logger.create ()) ~module_:__MODULE__
                    ~location:__LOC__ "Coda daemon is now synced" ;
                  `Synced ) ) )
  in
  let observer = observe incremental_status in
  stabilize () ; observer

[%%endif]

let sync_status t = t.sync_status

let visualize_frontier ~filename =
  compose_of_option
  @@ fun t ->
  let open Option.Let_syntax in
  let%map frontier =
    Broadcast_pipe.Reader.peek t.components.transition_frontier
  in
  Transition_frontier.visualize ~filename frontier

let best_staged_ledger = compose_of_option best_staged_ledger_opt

let best_protocol_state = compose_of_option best_protocol_state_opt

let best_ledger = compose_of_option best_ledger_opt

let get_ledger t staged_ledger_hash_opt =
  let open Deferred.Or_error.Let_syntax in
  let%bind staged_ledger_hash =
    Option.value_map staged_ledger_hash_opt ~f:Deferred.Or_error.return
      ~default:
        ( match best_staged_ledger t with
        | `Active staged_ledger ->
            Deferred.Or_error.return (Staged_ledger.hash staged_ledger)
        | `Bootstrapping ->
            Deferred.Or_error.error_string
              "get_ledger: can't get staged ledger hash while bootstrapping" )
  in
  let%bind frontier =
    Deferred.return (t.components.transition_frontier |> peek_frontier)
  in
  match
    List.find_map (Transition_frontier.all_breadcrumbs frontier) ~f:(fun b ->
        let staged_ledger = Transition_frontier.Breadcrumb.staged_ledger b in
        if
          Staged_ledger_hash.equal
            (Staged_ledger.hash staged_ledger)
            staged_ledger_hash
        then Some (Ledger.to_list (Staged_ledger.ledger staged_ledger))
        else None )
  with
  | Some x ->
      Deferred.Or_error.return x
  | None ->
      Deferred.Or_error.error_string
        "get_ledger: staged ledger hash not found in transition frontier"

let seen_jobs t = t.seen_jobs

let add_block_subscriber t public_key =
  Coda_subscriptions.add_block_subscriber t.subscriptions public_key

let add_payment_subscriber t public_key =
  Coda_subscriptions.add_payment_subscriber t.subscriptions public_key

let set_seen_jobs t seen_jobs = t.seen_jobs <- seen_jobs

let transaction_pool t = t.components.transaction_pool

let transaction_database t = t.config.transaction_database

let external_transition_database t = t.config.external_transition_database

let snark_pool t = t.components.snark_pool

let peers t = Coda_networking.peers t.components.net

let initial_peers t = Coda_networking.initial_peers t.components.net

let snark_work_fee t =
  match t.processes.snark_worker with `On (_, fee) -> fee | `Off fee -> fee

let set_snark_work_fee t new_fee =
  t.processes.snark_worker
  <- ( match t.processes.snark_worker with
     | `On (config, _) ->
         `On (config, new_fee)
     | `Off _ ->
         `Off new_fee )

let receipt_chain_database t = t.config.receipt_chain_database

let top_level_logger t = t.config.logger

let most_recent_valid_transition t = t.components.most_recent_valid_block

let staged_ledger_ledger_proof t =
  let open Option.Let_syntax in
  let%bind sl = best_staged_ledger_opt t in
  Staged_ledger.current_ledger_proof sl

let validated_transitions t = t.pipes.validated_transitions_reader

module Root_diff = struct
  [%%versioned
  module Stable = struct
    module V2 = struct
      type t = {user_commands: User_command.Stable.V2.t list; root_length: int}

      let to_latest = Fn.id
    end

    module V1 = struct
      type t = {user_commands: User_command.Stable.V1.t list; root_length: int}

      let to_latest {user_commands; root_length} =
        { V2.user_commands=
            List.map ~f:User_command.Stable.V1.to_latest user_commands
        ; root_length }
    end
  end]

  type t = Stable.Latest.t =
    {user_commands: User_command.t list; root_length: int}
end

let initialization_finish_signal t = t.initialization_finish_signal

(* TODO: this is a bad pattern for two reasons:
 *   - uses an abstraction leak to patch new functionality instead of making a new extension
 *   - every call to this function will create a new, unique pipe with it's own thread for transfering
 *     items from the identity extension with no route for termination
 *)
let root_diff t =
  let root_diff_reader, root_diff_writer =
    Strict_pipe.create ~name:"root diff"
      (Buffered (`Capacity 30, `Overflow Crash))
  in
  trace_recurring_task "root diff pipe reader" (fun () ->
      let open Root_diff.Stable.Latest in
      let length_of_breadcrumb =
        Fn.compose Unsigned.UInt32.to_int
          Transition_frontier.Breadcrumb.blockchain_length
      in
      Broadcast_pipe.Reader.iter t.components.transition_frontier ~f:(function
        | None ->
            Deferred.unit
        | Some frontier ->
            let root = Transition_frontier.root frontier in
            Strict_pipe.Writer.write root_diff_writer
              { user_commands= Transition_frontier.Breadcrumb.user_commands root
              ; root_length= length_of_breadcrumb root } ;
            Broadcast_pipe.Reader.iter
              Transition_frontier.(
                Extensions.(get_view_pipe (extensions frontier) Identity))
              ~f:
                (Deferred.List.iter ~f:(function
                  | Transition_frontier.Diff.Full.With_mutant.E (New_node _, _)
                    ->
                      Deferred.unit
                  | Transition_frontier.Diff.Full.With_mutant.E
                      (Best_tip_changed _, _) ->
                      Deferred.unit
                  | Transition_frontier.Diff.Full.With_mutant.E
                      (Root_transitioned {new_root; _}, _) ->
                      let new_root_breadcrumb =
                        Transition_frontier.find_exn frontier new_root.hash
                      in
                      Strict_pipe.Writer.write root_diff_writer
                        { user_commands=
                            Transition_frontier.Breadcrumb.user_commands
                              (Transition_frontier.find_exn frontier
                                 new_root.hash)
                        ; root_length= length_of_breadcrumb new_root_breadcrumb
                        } ;
                      Deferred.unit )) ) ) ;
  root_diff_reader

let dump_tf t =
  peek_frontier t.components.transition_frontier
  |> Or_error.map ~f:Transition_frontier.visualize_to_string

(** The [best_path coda] is the list of state hashes from the root to the best_tip in the transition frontier. It includes the root hash and the hash *)
let best_path t =
  let open Option.Let_syntax in
  let%map tf = Broadcast_pipe.Reader.peek t.components.transition_frontier in
  let bt = Transition_frontier.best_tip tf in
  List.cons
    Transition_frontier.(root tf |> Breadcrumb.state_hash)
    (Transition_frontier.hash_path tf bt)

let best_chain t =
  let open Option.Let_syntax in
  let%map frontier =
    Broadcast_pipe.Reader.peek t.components.transition_frontier
  in
  Transition_frontier.root frontier
  :: Transition_frontier.best_tip_path frontier

let request_work t =
  let open Option.Let_syntax in
  let (module Work_selection_method) = t.config.work_selection_method in
  let%bind sl =
    match best_staged_ledger t with
    | `Active staged_ledger ->
        Some staged_ledger
    | `Bootstrapping ->
        Logger.info t.config.logger ~module_:__MODULE__ ~location:__LOC__
          "Snark-work-request error: Could not retrieve staged_ledger due to \
           bootstrapping" ;
        None
  in
  let fee = snark_work_fee t in
  let instances_opt, seen_jobs =
    Work_selection_method.work ~logger:t.config.logger ~fee
      ~snark_pool:(snark_pool t) sl (seen_jobs t)
  in
  set_seen_jobs t seen_jobs ;
  Option.map instances_opt ~f:(fun instances ->
      {Snark_work_lib.Work.Spec.instances; fee} )

let work_selection_method t = t.config.work_selection_method

let add_work t (work : Snark_worker_lib.Work.Result.t) =
  let (module Work_selection_method) = t.config.work_selection_method in
  let update_metrics () =
    match best_staged_ledger t |> Participating_state.active with
    | Some staged_ledger ->
        let snark_pool = snark_pool t in
        let fee_opt =
          Option.map (snark_worker_key t) ~f:(fun _ -> snark_work_fee t)
        in
        let pending_work =
          Work_selection_method.pending_work_statements ~snark_pool ~fee_opt
            ~staged_ledger
          |> List.length
        in
        Coda_metrics.(
          Gauge.set Snark_work.pending_snark_work (Int.to_float pending_work))
    | None ->
        ()
  in
  let spec = work.spec.instances in
  set_seen_jobs t (Work_selection_method.remove (seen_jobs t) spec) ;
  let _ = Or_error.try_with (fun () -> update_metrics ()) in
  Strict_pipe.Writer.write t.pipes.local_snark_work_writer
    (Network_pool.Snark_pool.Resource_pool.Diff.of_result work)
  |> Deferred.don't_wait_for

(*TODO: Synchronize this*)
let add_transactions t (txns : User_command.t list) =
  Strict_pipe.Writer.write t.pipes.local_txns_writer txns
  |> Deferred.don't_wait_for

let next_producer_timing t = t.next_producer_timing

let staking_ledger t =
  let open Option.Let_syntax in
  let%map transition_frontier =
    Broadcast_pipe.Reader.peek t.components.transition_frontier
  in
  let consensus_state =
    Transition_frontier.Breadcrumb.consensus_state
      (Transition_frontier.best_tip transition_frontier)
  in
  let local_state = t.config.consensus_local_state in
  Consensus.Hooks.get_epoch_ledger ~consensus_state ~local_state

let find_delegators table pk =
  Option.value_map
    (Public_key.Compressed.Table.find table pk)
    ~default:[] ~f:Coda_base.Account.Index.Table.data

let current_epoch_delegators t ~pk =
  let open Option.Let_syntax in
  let%map _transition_frontier =
    Broadcast_pipe.Reader.peek t.components.transition_frontier
  in
  let current_epoch_delegatee_table =
    Consensus.Data.Local_state.current_epoch_delegatee_table
      ~local_state:t.config.consensus_local_state
  in
  find_delegators current_epoch_delegatee_table pk

let last_epoch_delegators t ~pk =
  let open Option.Let_syntax in
  let%bind _transition_frontier =
    Broadcast_pipe.Reader.peek t.components.transition_frontier
  in
  let%map last_epoch_delegatee_table =
    Consensus.Data.Local_state.last_epoch_delegatee_table
      ~local_state:t.config.consensus_local_state
  in
  find_delegators last_epoch_delegatee_table pk

let start t =
  Block_producer.run ~logger:t.config.logger ~verifier:t.processes.verifier
    ~set_next_producer_timing:(fun p -> t.next_producer_timing <- Some p)
    ~prover:t.processes.prover ~trust_system:t.config.trust_system
    ~transaction_resource_pool:
      (Network_pool.Transaction_pool.resource_pool
         t.components.transaction_pool)
    ~get_completed_work:
      (Network_pool.Snark_pool.get_completed_work t.components.snark_pool)
    ~time_controller:t.config.time_controller
    ~keypairs:(Agent.read_only t.block_production_keypairs)
    ~coinbase_receiver:t.coinbase_receiver
    ~consensus_local_state:t.config.consensus_local_state
    ~frontier_reader:t.components.transition_frontier
    ~transition_writer:t.pipes.producer_transition_writer ;
  Snark_worker.start t

let create (config : Config.t) ~genesis_ledger ~base_proof =
  let monitor = Option.value ~default:(Monitor.create ()) config.monitor in
  Async.Scheduler.within' ~monitor (fun () ->
      trace "coda" (fun () ->
          let%bind prover =
            Monitor.try_with
              ~rest:
                (`Call
                  (fun exn ->
                    Logger.warn config.logger
                      "unhandled exception from daemon-side prover server: $exn"
                      ~module_:__MODULE__ ~location:__LOC__
                      ~metadata:[("exn", `String (Exn.to_string_mach exn))] ))
              (fun () ->
                trace "prover" (fun () ->
                    Prover.create ~logger:config.logger ~pids:config.pids
                      ~conf_dir:config.conf_dir ) )
            >>| Result.ok_exn
          in
          let%bind verifier =
            Monitor.try_with
              ~rest:
                (`Call
                  (fun exn ->
                    Logger.warn config.logger
                      "unhandled exception from daemon-side verifier server: \
                       $exn"
                      ~module_:__MODULE__ ~location:__LOC__
                      ~metadata:[("exn", `String (Exn.to_string_mach exn))] ))
              (fun () ->
                trace "verifier" (fun () ->
                    Verifier.create ~logger:config.logger ~pids:config.pids
                      ~conf_dir:(Some config.conf_dir) ) )
            >>| Result.ok_exn
          in
          let snark_worker =
            Option.value_map
              config.snark_worker_config.initial_snark_worker_key
              ~default:(`Off config.snark_work_fee) ~f:(fun public_key ->
                `On
                  ( { public_key
                    ; process= Ivar.create ()
                    ; kill_ivar= Ivar.create () }
                  , config.snark_work_fee ) )
          in
          let external_transitions_reader, external_transitions_writer =
            Strict_pipe.create Synchronous
          in
          let producer_transition_reader, producer_transition_writer =
            Strict_pipe.create Synchronous
          in
          let frontier_broadcast_pipe_r, frontier_broadcast_pipe_w =
            Broadcast_pipe.create None
          in
          Exit_handlers.register_async_shutdown_handler ~logger:config.logger
            ~description:"Close transition frontier, if exists" (fun () ->
              match Broadcast_pipe.Reader.peek frontier_broadcast_pipe_r with
              | None ->
                  Deferred.unit
              | Some frontier ->
                  Transition_frontier.close frontier ) ;
          let handle_request name ~f query_env =
            trace_recurring name (fun () ->
                let input = Envelope.Incoming.data query_env in
                Deferred.return
                @@
                let open Option.Let_syntax in
                let%bind frontier =
                  Broadcast_pipe.Reader.peek frontier_broadcast_pipe_r
                in
                f ~frontier input )
          in
          let%bind net =
            Coda_networking.create config.net_config
              ~get_staged_ledger_aux_and_pending_coinbases_at_hash:
                (fun query_env ->
                trace_recurring
                  "get_staged_ledger_aux_and_pending_coinbases_at_hash"
                  (fun () ->
                    let input = Envelope.Incoming.data query_env in
                    Deferred.return
                    @@
                    let open Option.Let_syntax in
                    let%bind frontier =
                      Broadcast_pipe.Reader.peek frontier_broadcast_pipe_r
                    in
                    let%map scan_state, expected_merkle_root, pending_coinbases
                        =
                      Sync_handler
                      .get_staged_ledger_aux_and_pending_coinbases_at_hash
                        ~frontier input
                    in
                    let staged_ledger_hash =
                      Staged_ledger_hash.of_aux_ledger_and_coinbase_hash
                        (Staged_ledger.Scan_state.hash scan_state)
                        expected_merkle_root pending_coinbases
                    in
                    Logger.debug config.logger ~module_:__MODULE__
                      ~location:__LOC__
                      ~metadata:
                        [ ( "staged_ledger_hash"
                          , Staged_ledger_hash.to_yojson staged_ledger_hash )
                        ]
                      "sending scan state and pending coinbase" ;
                    (scan_state, expected_merkle_root, pending_coinbases) ) )
              ~answer_sync_ledger_query:(fun query_env ->
                let open Deferred.Or_error.Let_syntax in
                trace_recurring "answer_sync_ledger_query" (fun () ->
                    let ledger_hash, _ = Envelope.Incoming.data query_env in
                    let%bind frontier =
                      Deferred.return
                      @@ peek_frontier frontier_broadcast_pipe_r
                    in
                    Sync_handler.answer_query ~frontier ledger_hash
                      (Envelope.Incoming.map ~f:Tuple2.get2 query_env)
                      ~logger:config.logger ~trust_system:config.trust_system
                    |> Deferred.map
                       (* begin error string prefix so we can pattern-match *)
                         ~f:
                           (Result.of_option
                              ~error:
                                (Error.createf
                                   !"%s for ledger_hash: %{sexp:Ledger_hash.t}"
                                   Coda_networking.refused_answer_query_string
                                   ledger_hash)) ) )
              ~get_ancestry:
                (handle_request "get_ancestry"
                   ~f:(Sync_handler.Root.prove ~logger:config.logger))
              ~get_best_tip:
                (handle_request "get_best_tip" ~f:(fun ~frontier () ->
                     Best_tip_prover.prove ~logger:config.logger frontier ))
              ~get_transition_chain_proof:
                (handle_request "get_transition_chain_proof"
                   ~f:(fun ~frontier hash ->
                     Transition_chain_prover.prove ~frontier hash ))
              ~get_transition_chain:
                (handle_request "get_transition_chain"
                   ~f:Sync_handler.get_transition_chain)
          in
          let local_txns_reader, local_txns_writer =
            Strict_pipe.(create ~name:"local transactions" Synchronous)
          in
          let local_snark_work_reader, local_snark_work_writer =
            Strict_pipe.(create ~name:"local snark work" Synchronous)
          in
          let txn_pool_config =
            Network_pool.Transaction_pool.Resource_pool.make_config
              ~trust_system:config.trust_system
          in
          let transaction_pool =
            Network_pool.Transaction_pool.create ~config:txn_pool_config
              ~logger:config.logger
              ~incoming_diffs:(Coda_networking.transaction_pool_diffs net)
              ~local_diffs:local_txns_reader
              ~frontier_broadcast_pipe:frontier_broadcast_pipe_r
          in
          let ((most_recent_valid_block_reader, _) as most_recent_valid_block)
              =
            Broadcast_pipe.create
              ( External_transition.genesis ~genesis_ledger ~base_proof
              |> External_transition.Validated.to_initial_validated )
          in
          let valid_transitions, initialization_finish_signal =
            trace "transition router" (fun () ->
                Transition_router.run ~logger:config.logger
                  ~trust_system:config.trust_system ~verifier ~network:net
                  ~time_controller:config.time_controller
                  ~consensus_local_state:config.consensus_local_state
                  ~persistent_root_location:config.persistent_root_location
                  ~persistent_frontier_location:
                    config.persistent_frontier_location
                  ~frontier_broadcast_pipe:
                    (frontier_broadcast_pipe_r, frontier_broadcast_pipe_w)
                  ~network_transition_reader:
                    (Strict_pipe.Reader.map external_transitions_reader
                       ~f:(fun (tn, tm, cb) ->
                         let lift_consensus_time =
                           Fn.compose UInt32.to_int
                             Consensus.Data.Consensus_time.to_uint32
                         in
                         let tn_production_consensus_time =
                           External_transition.consensus_time_produced_at
                             (Envelope.Incoming.data tn)
                         in
                         let tn_production_slot =
                           lift_consensus_time tn_production_consensus_time
                         in
                         let tn_production_time =
                           Consensus.Data.Consensus_time.to_time
                             tn_production_consensus_time
                         in
                         let tm_slot =
                           lift_consensus_time
                             (Consensus.Data.Consensus_time.of_time_exn tm)
                         in
                         Coda_metrics.Block_latency.Gossip_slots.update
                           (Float.of_int (tm_slot - tn_production_slot)) ;
                         Coda_metrics.Block_latency.Gossip_time.update
                           Block_time.(
                             Span.to_time_span @@ diff tm tn_production_time) ;
                         (`Transition tn, `Time_received tm, `Valid_cb cb) ))
                  ~producer_transition_reader:
                    (Strict_pipe.Reader.map producer_transition_reader
                       ~f:(fun breadcrumb ->
                         let et =
                           Transition_frontier.Breadcrumb.validated_transition
                             breadcrumb
                           |> External_transition.Validation.forget_validation
                         in
                         External_transition.poke_validation_callback et
                           (fun v ->
                             if v then Coda_networking.broadcast_state net et
                         ) ;
                         breadcrumb ))
                  ~most_recent_valid_block
                  ~genesis_state_hash:config.genesis_state_hash ~genesis_ledger
                  ~base_proof )
          in
          let ( valid_transitions_for_network
              , valid_transitions_for_api
              , new_blocks ) =
            let network_pipe, downstream_pipe =
              Strict_pipe.Reader.Fork.two valid_transitions
            in
            let api_pipe, new_blocks_pipe =
              Strict_pipe.Reader.(
                Fork.two (map downstream_pipe ~f:(fun (`Transition t, _) -> t)))
            in
            (network_pipe, api_pipe, new_blocks_pipe)
          in
          trace_task "transaction pool broadcast loop" (fun () ->
              Linear_pipe.iter
                (Network_pool.Transaction_pool.broadcasts transaction_pool)
                ~f:(fun x ->
                  Coda_networking.broadcast_transaction_pool_diff net x ;
                  Deferred.unit ) ) ;
          trace_task "valid_transitions_for_network broadcast loop" (fun () ->
              Strict_pipe.Reader.iter_without_pushback
                valid_transitions_for_network
                ~f:(fun (`Transition transition, `Source source) ->
                  let hash =
                    External_transition.Validated.state_hash transition
                  in
                  let consensus_state =
                    transition |> External_transition.Validated.consensus_state
                  in
                  let now =
                    let open Block_time in
                    now config.time_controller |> to_span_since_epoch
                    |> Span.to_ms
                  in
                  match
                    Consensus.Hooks.received_at_valid_time ~time_received:now
                      consensus_state
                  with
                  | Ok () ->
                      Logger.trace config.logger ~module_:__MODULE__
                        ~location:__LOC__
                        ~metadata:
                          [ ("state_hash", State_hash.to_yojson hash)
                          ; ( "external_transition"
                            , External_transition.Validated.to_yojson
                                transition ) ]
                        "Rebroadcasting $state_hash" ;
                      External_transition.Validated.broadcast transition
                  | Error reason -> (
                      let timing_error_json =
                        match reason with
                        | `Too_early ->
                            `String "too early"
                        | `Too_late slots ->
                            `String (sprintf "%Lu slots too late" slots)
                      in
                      let metadata =
                        [ ("state_hash", State_hash.to_yojson hash)
                        ; ( "external_transition"
                          , External_transition.Validated.to_yojson transition
                          )
                        ; ("timing", timing_error_json) ]
                      in
                      External_transition.Validated.don't_broadcast transition ;
                      match source with
                      | `Catchup ->
                          ()
                      | `Internal ->
                          Logger.error config.logger ~module_:__MODULE__
                            ~location:__LOC__ ~metadata
                            "Internally generated block $state_hash cannot be \
                             rebroadcast because it's not a valid time to do \
                             so ($timing)"
                      | `Gossip ->
                          Logger.warn config.logger ~module_:__MODULE__
                            ~location:__LOC__ ~metadata
                            "Not rebroadcasting block $state_hash because it \
                             was received $timing" ) ) ) ;
          don't_wait_for
            (Strict_pipe.transfer
               (Coda_networking.states net)
               external_transitions_writer ~f:ident) ;
          (* FIXME #4093: augment ban_notifications with a Peer.ID so we can implement ban_notify
           trace_task "ban notification loop" (fun () ->
              Linear_pipe.iter (Coda_networking.ban_notification_reader net)
                ~f:(fun notification ->
                  let open Gossip_net in
                  let peer = notification.banned_peer in
                  let banned_until = notification.banned_until in
                  (* if RPC call fails, will be logged in gossip net code *)
                  let%map _ =
                    Coda_networking.ban_notify net peer banned_until
                  in
                  () ) ) ; *)
          don't_wait_for
            (Linear_pipe.iter
               (Coda_networking.ban_notification_reader net)
               ~f:(Fn.const Deferred.unit)) ;
          let snark_pool_config =
            Network_pool.Snark_pool.Resource_pool.make_config ~verifier
              ~trust_system:config.trust_system
          in
          let%bind snark_pool =
            Network_pool.Snark_pool.load ~config:snark_pool_config
              ~logger:config.logger
              ~disk_location:config.snark_pool_disk_location
              ~incoming_diffs:(Coda_networking.snark_pool_diffs net)
              ~local_diffs:local_snark_work_reader
              ~frontier_broadcast_pipe:frontier_broadcast_pipe_r
          in
          let%bind wallets =
            Secrets.Wallets.load ~logger:config.logger
              ~disk_location:config.wallets_disk_location
          in
          trace_task "snark pool broadcast loop" (fun () ->
              Linear_pipe.iter (Network_pool.Snark_pool.broadcasts snark_pool)
                ~f:(fun x ->
                  Coda_networking.broadcast_snark_pool_diff net x ;
                  Deferred.unit ) ) ;
          let block_production_keypairs =
            Agent.create
              ~f:(fun kps ->
                Keypair.Set.to_list kps
                |> List.map ~f:(fun kp ->
                       (kp, Public_key.compress kp.Keypair.public_key) )
                |> Keypair.And_compressed_pk.Set.of_list )
              config.initial_block_production_keypairs
          in
          Option.iter config.archive_process_location
            ~f:(fun archive_process_port ->
              Logger.info config.logger ~module_:__MODULE__ ~location:__LOC__
                "Communicating with the archive process"
                ~metadata:
                  [ ( "Host"
                    , `String (Host_and_port.host archive_process_port.value)
                    )
                  ; ( "Port"
                    , `Int (Host_and_port.port archive_process_port.value) ) ] ;
              Archive_client.run ~logger:config.logger
                ~frontier_broadcast_pipe:frontier_broadcast_pipe_r
                archive_process_port ) ;
          let subscriptions =
            Coda_subscriptions.create ~logger:config.logger
              ~time_controller:config.time_controller ~new_blocks ~wallets
              ~external_transition_database:config.external_transition_database
              ~transition_frontier:frontier_broadcast_pipe_r
              ~is_storing_all:config.is_archive_rocksdb
          in
          let open Coda_incremental.Status in
          let transition_frontier_incr =
            Var.watch @@ of_broadcast_pipe frontier_broadcast_pipe_r
          in
          let transition_frontier_and_catchup_signal_incr =
            transition_frontier_incr
            >>= function
            | Some transition_frontier ->
                of_broadcast_pipe Ledger_catchup.Catchup_jobs.reader
                |> Var.watch
                >>| fun catchup_signal ->
                Some (transition_frontier, catchup_signal)
            | None ->
                return None
          in
          let sync_status =
            create_sync_status_observer ~logger:config.logger
              ~demo_mode:config.demo_mode
              ~transition_frontier_and_catchup_signal_incr
              ~online_status_incr:
                ( Var.watch @@ of_broadcast_pipe
                @@ Coda_networking.online_status net )
              ~first_connection_incr:
                ( Var.watch @@ of_deferred
                @@ Coda_networking.on_first_connect net ~f:Fn.id )
              ~first_message_incr:
                ( Var.watch @@ of_deferred
                @@ Coda_networking.on_first_received_message net ~f:Fn.id )
          in
          Deferred.return
            { config
            ; next_producer_timing= None
            ; processes= {prover; verifier; snark_worker}
            ; initialization_finish_signal
            ; components=
                { net
                ; transaction_pool
                ; snark_pool
                ; transition_frontier= frontier_broadcast_pipe_r
                ; most_recent_valid_block= most_recent_valid_block_reader }
            ; pipes=
                { validated_transitions_reader= valid_transitions_for_api
                ; producer_transition_writer
                ; external_transitions_writer=
                    Strict_pipe.Writer.to_linear_pipe
                      external_transitions_writer
                ; local_txns_writer
                ; local_snark_work_writer }
            ; wallets
            ; block_production_keypairs
            ; coinbase_receiver= config.coinbase_receiver
            ; seen_jobs=
                Work_selector.State.init
                  ~reassignment_wait:config.work_reassignment_wait
            ; subscriptions
            ; sync_status } ) )

let net {components= {net; _}; _} = net<|MERGE_RESOLUTION|>--- conflicted
+++ resolved
@@ -11,11 +11,7 @@
 open Signature_lib
 open O1trace
 open Otp_lib
-<<<<<<< HEAD
-=======
-open Module_version
 open Network_peer
->>>>>>> bdffb0a1
 module Config = Config
 module Subscriptions = Coda_subscriptions
 module Snark_worker_lib = Snark_worker
