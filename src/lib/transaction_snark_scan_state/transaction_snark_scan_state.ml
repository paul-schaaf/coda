--- conflicted
+++ resolved
@@ -87,16 +87,11 @@
         [ ("Work_id", `Int (Transaction_snark.Statement.hash s))
         ; ("Source", hash_yojson s.source)
         ; ("Target", hash_yojson s.target)
-<<<<<<< HEAD
         ; ("Fee Excess", Currency.Amount.Signed.to_yojson s.fee_excess)
-        ; ("Supply Increase", Currency.Amount.to_yojson s.supply_increase) ]
-=======
-        ; ("Fee Excess", Currency.Fee.Signed.to_yojson s.fee_excess)
         ; ("Supply Increase", Currency.Amount.to_yojson s.supply_increase)
         ; ( "Pending coinbase stack"
           , Transaction_snark.Pending_coinbase_stack_state.to_yojson
               s.pending_coinbase_stack_state ) ]
->>>>>>> 19bb3781
     in
     let job_to_yojson =
       match value with
@@ -213,16 +208,9 @@
       {fee_excess with magnitude= Currency.Amount.of_fee fee_excess.magnitude}
   ; supply_increase
   ; pending_coinbase_stack_state=
-<<<<<<< HEAD
-      { Transaction_snark.Pending_coinbase_stack_state.source=
-          pending_coinbase_before
-      ; target= pending_coinbase_after }
-  ; sok_digest= () }
-=======
       { statement.pending_coinbase_stack_state with
         target= pending_coinbase_after }
-  ; proof_type= `Base }
->>>>>>> 19bb3781
+  ; sok_digest= () }
 
 let completed_work_to_scanable_work (job : job) (fee, current_proof, prover) :
     'a Or_error.t =
