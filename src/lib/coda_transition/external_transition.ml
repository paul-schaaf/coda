--- conflicted
+++ resolved
@@ -19,14 +19,7 @@
 
   val parent_hash : t -> State_hash.t
 
-<<<<<<< HEAD
   val consensus_state : t -> Consensus.Data.Consensus_state.Value.t
-end
-
-module type S = sig
-  type staged_ledger_diff
-=======
-  val consensus_state : t -> consensus_state
 
   val proposer : t -> Signature_lib.Public_key.Compressed.t
 
@@ -35,25 +28,8 @@
   val payments : t -> User_command.t list
 end
 
-module type Staged_ledger_diff_intf = sig
-  type t [@@deriving sexp]
-
-  val creator : t -> Signature_lib.Public_key.Compressed.t
-
-  val user_commands : t -> User_command.t list
-
-  module Stable :
-    sig
-      module V1 : sig
-        type t [@@deriving bin_io, sexp, version]
-      end
-    end
-    with type V1.t = t
-end
-
 module type S = sig
-  module Staged_ledger_diff : Staged_ledger_diff_intf
->>>>>>> 407e04d5
+  type staged_ledger_diff
 
   include Base_intf with type staged_ledger_diff := staged_ledger_diff
 
@@ -93,16 +69,16 @@
   val forget_consensus_state_verification : Verified.t -> Proof_verified.t
 end
 
-<<<<<<< HEAD
-module Make (Staged_ledger_diff : sig
+module type Staged_ledger_diff_intf = sig
   type t [@@deriving bin_io, sexp, version]
-end) : S with type staged_ledger_diff := Staged_ledger_diff.t = struct
-=======
+
+  val creator : t -> Signature_lib.Public_key.Compressed.t
+
+  val user_commands : t -> User_command.t list
+end
+
 module Make (Staged_ledger_diff : Staged_ledger_diff_intf) :
-  S with module Staged_ledger_diff = Staged_ledger_diff = struct
-  module Staged_ledger_diff = Staged_ledger_diff
-
->>>>>>> 407e04d5
+  S with type staged_ledger_diff := Staged_ledger_diff.t = struct
   module Stable = struct
     module V1 = struct
       module T = struct
@@ -190,16 +166,14 @@
     Protocol_state.blockchain_state protocol_state
     |> Blockchain_state.timestamp
 
-<<<<<<< HEAD
-  let consensus_state = Stable.Latest.consensus_state
-
-  let parent_hash = Stable.Latest.parent_hash
-end
-
-include Make (Staged_ledger_diff.Stable.V1)
-=======
   [%%define_locally
   Stable.Latest.
     (consensus_state, parent_hash, proposer, user_commands, payments)]
 end
->>>>>>> 407e04d5
+
+include Make (struct
+  include Staged_ledger_diff.Stable.V1
+
+  [%%define_locally
+  Staged_ledger_diff.(creator, user_commands)]
+end)