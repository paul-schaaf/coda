open Core
open Signature_lib
open Coda_base
open Snark_params
module Global_slot = Coda_numbers.Global_slot
open Currency

module Proof_type = struct
  [%%versioned
  module Stable = struct
    module V1 = struct
      type t = [`Base | `Merge] [@@deriving compare, equal, hash, sexp, yojson]

      let to_latest = Fn.id
    end
  end]

  type t = Stable.Latest.t [@@deriving sexp, hash, compare, yojson]
end

module Pending_coinbase_stack_state = struct
  module Poly = struct
    [%%versioned
    module Stable = struct
      module V1 = struct
        type 's t = {source: 's; target: 's}
        [@@deriving sexp, hash, compare, eq, fields, yojson]
      end
    end]

    type 's t = 's Stable.Latest.t = {source: 's; target: 's}
    [@@deriving sexp, hash, compare, yojson]
  end

  module Init_stack = struct
    [%%versioned
    module Stable = struct
      module V1 = struct
        type t = Base of Pending_coinbase.Stack_versioned.Stable.V1.t | Merge
        [@@deriving sexp, hash, compare, eq, yojson]

        let to_latest = Fn.id
      end
    end]

    type t = Stable.Latest.t = Base of Pending_coinbase.Stack.t | Merge
    [@@deriving sexp, hash, compare, yojson]
  end

  (* State of the coinbase stack for the current transaction snark *)
  [%%versioned
  module Stable = struct
    module V1 = struct
      type t = Pending_coinbase.Stack_versioned.Stable.V1.t Poly.Stable.V1.t
      [@@deriving sexp, hash, compare, eq, yojson]

      let to_latest = Fn.id
    end
  end]

  type 's t_ = 's Poly.Stable.Latest.t = {source: 's; target: 's}
  [@@deriving sexp, hash, compare, eq, fields, yojson]

  type t = Pending_coinbase.Stack_versioned.Stable.Latest.t t_
  [@@deriving sexp, hash, compare, yojson]

  let typ =
    let open Snarky.Typ in
    let to_ {source; target} = Snarky.H_list.[source; target] in
    let of_ ([source; target] : (unit, _) Snarky.H_list.t) =
      {source; target}
    in
    of_hlistable
      [Pending_coinbase.Stack.typ; Pending_coinbase.Stack.typ]
      ~var_to_hlist:to_ ~var_of_hlist:of_ ~value_to_hlist:to_
      ~value_of_hlist:of_

  include Hashable.Make_binable (Stable.Latest)
  include Comparable.Make (Stable.Latest)
end

module Statement = struct
  module Poly = struct
    [%%versioned
    module Stable = struct
      module V1 = struct
        type ('lh, 'amt, 'pc, 'fee_excess, 'sok) t =
          { source: 'lh
          ; target: 'lh
          ; supply_increase: 'amt
          ; pending_coinbase_stack_state:
              'pc Pending_coinbase_stack_state.Poly.Stable.V1.t
          ; fee_excess: 'fee_excess
          ; sok_digest: 'sok }
        [@@deriving version, bin_io, compare, equal, hash, sexp, yojson]
      end
    end]
  end

  type ('lh, 'amt, 'pc, 'fee_excess, 'sok) t_ =
        ('lh, 'amt, 'pc, 'fee_excess, 'sok) Poly.Stable.Latest.t =
    { source: 'lh
    ; target: 'lh
    ; supply_increase: 'amt
    ; pending_coinbase_stack_state:
        'pc Pending_coinbase_stack_state.Poly.Stable.Latest.t
    ; fee_excess: 'fee_excess
    ; sok_digest: 'sok }

  [%%versioned
  module Stable = struct
    module V1 = struct
      type t =
        ( Frozen_ledger_hash.Stable.V1.t
        , Currency.Amount.Stable.V1.t
        , Pending_coinbase.Stack_versioned.Stable.V1.t
        , Fee_excess.Stable.V1.t
        , unit )
        Poly.Stable.V1.t
      [@@deriving compare, equal, hash, sexp, yojson]

      let to_latest = Fn.id
    end
  end]

  type t = Stable.Latest.t [@@deriving sexp, hash, compare, yojson]

  module With_sok = struct
    [%%versioned
    module Stable = struct
      module V1 = struct
        type t =
          ( Frozen_ledger_hash.Stable.V1.t
          , Currency.Amount.Stable.V1.t
          , Pending_coinbase.Stack_versioned.Stable.V1.t
          , Fee_excess.Stable.V1.t
          , Sok_message.Digest.Stable.V1.t )
          Poly.Stable.V1.t
        [@@deriving version, bin_io, compare, equal, hash, sexp, yojson]

        let to_latest = Fn.id
      end
    end]

    type t = Stable.Latest.t [@@deriving sexp, hash, compare, equal, yojson]

    let to_field_elements
        ({ source
         ; target
         ; supply_increase
         ; pending_coinbase_stack_state= pc
         ; fee_excess
         ; sok_digest } :
          t) =
      let open Random_oracle.Input in
      List.reduce_exn ~f:append
        [ Sok_message.Digest.to_input sok_digest
        ; Frozen_ledger_hash.to_input source
        ; Frozen_ledger_hash.to_input target
        ; Pending_coinbase.Stack.to_input pc.source
        ; Pending_coinbase.Stack.to_input pc.target
        ; Amount.to_input supply_increase
        ; Fee_excess.to_input fee_excess ]
      |> Random_oracle.pack_input

    module Checked = struct
      type t =
        ( Frozen_ledger_hash.var
        , Currency.Amount.var
        , Pending_coinbase.Stack.var
        , Fee_excess.var
        , Sok_message.Digest.Checked.t (* TODO: Better for this to be packed *)
        )
        t_

      let to_field_elements
          { source
          ; target
          ; supply_increase
          ; pending_coinbase_stack_state= p
          ; fee_excess
          ; sok_digest } =
        let open Random_oracle.Input in
        List.reduce_exn ~f:append
          [ Sok_message.Digest.Checked.to_input sok_digest
          ; Frozen_ledger_hash.var_to_input source
          ; Frozen_ledger_hash.var_to_input target
          ; Pending_coinbase.Stack.var_to_input p.source
          ; Pending_coinbase.Stack.var_to_input p.target
          ; Amount.var_to_input supply_increase
          ; Tick.Run.run_checked (Fee_excess.to_input_checked fee_excess) ]
        |> Random_oracle.Checked.pack_input
    end

    let typ =
      let open Snarky.Typ in
      let to_
          { source
          ; target
          ; supply_increase
          ; pending_coinbase_stack_state
          ; fee_excess
          ; sok_digest } =
        Snarky.H_list.
          [ source
          ; target
          ; supply_increase
          ; pending_coinbase_stack_state
          ; fee_excess
          ; sok_digest ]
      in
      let of_
          ([ source
           ; target
           ; supply_increase
           ; pending_coinbase_stack_state
           ; fee_excess
           ; sok_digest ] :
            (unit, _) Snarky.H_list.t) =
        { source
        ; target
        ; supply_increase
        ; pending_coinbase_stack_state
        ; fee_excess
        ; sok_digest }
      in
      of_hlistable
        [ Frozen_ledger_hash.typ
        ; Frozen_ledger_hash.typ
        ; Currency.Amount.typ
        ; Pending_coinbase_stack_state.typ
        ; Fee_excess.typ
        ; Sok_message.Digest.typ ]
        ~var_to_hlist:to_ ~var_of_hlist:of_ ~value_to_hlist:to_
        ~value_of_hlist:of_
  end

  let option lab =
    Option.value_map ~default:(Or_error.error_string lab) ~f:(fun x -> Ok x)

  let merge s1 s2 =
    let open Or_error.Let_syntax in
    let%map fee_excess = Fee_excess.combine s1.fee_excess s2.fee_excess
    and supply_increase =
      Currency.Amount.add s1.supply_increase s2.supply_increase
      |> option "Error adding supply_increase"
    in
    { source= s1.source
    ; target= s2.target
    ; fee_excess
    ; supply_increase
    ; pending_coinbase_stack_state=
        { source= s1.pending_coinbase_stack_state.source
        ; target= s2.pending_coinbase_stack_state.target }
    ; sok_digest= () }

  include Hashable.Make_binable (Stable.Latest)
  include Comparable.Make (Stable.Latest)

  let gen =
    let open Quickcheck.Generator.Let_syntax in
    let%map source = Frozen_ledger_hash.gen
    and target = Frozen_ledger_hash.gen
    and fee_excess = Fee_excess.gen
    and supply_increase = Currency.Amount.gen
    and pending_coinbase_before = Pending_coinbase.Stack.gen
    and pending_coinbase_after = Pending_coinbase.Stack.gen in
    { source
    ; target
    ; fee_excess
    ; sok_digest= ()
    ; supply_increase
    ; pending_coinbase_stack_state=
        {source= pending_coinbase_before; target= pending_coinbase_after} }
end

module Proof = struct
  open Pickles_types
  module T = Pickles.Proof.Make (Nat.N2) (Nat.N2)

  [%%versioned
  module Stable = struct
    module V1 = struct
      type t = T.t
      [@@deriving version {asserted}, yojson, bin_io, compare, sexp]

      let to_latest = Fn.id
    end
  end]

  type t = Stable.Latest.t [@@deriving yojson, compare, sexp]
end

[%%versioned
module Stable = struct
  module V1 = struct
    type t =
      {statement: Statement.With_sok.Stable.V1.t; proof: Proof.Stable.V1.t}
    [@@deriving compare, fields, sexp, version]

    let to_yojson {statement= s; proof} =
      `Assoc
        [ ("source", Frozen_ledger_hash.to_yojson s.source)
        ; ("target", Frozen_ledger_hash.to_yojson s.target)
        ; ("supply_increase", Amount.to_yojson s.supply_increase)
        ; ( "pending_coinbase_stack_state"
          , Pending_coinbase_stack_state.to_yojson
              s.pending_coinbase_stack_state )
        ; ("fee_excess", Fee_excess.to_yojson s.fee_excess)
        ; ("sok_digest", `String "<opaque>")
        ; ("proof", Proof.to_yojson proof) ]

    let to_latest = Fn.id
  end
end]

type t = Stable.Latest.t = {statement: Statement.With_sok.t; proof: Proof.t}
[@@deriving sexp]

let proof t = t.proof

let statement t = {t.statement with sok_digest= ()}

let sok_digest t = t.statement.sok_digest

let to_yojson = Stable.Latest.to_yojson

let create ~source ~target ~supply_increase ~pending_coinbase_stack_state
    ~fee_excess ~sok_digest ~proof =
  { statement=
      { source
      ; target
      ; supply_increase
      ; pending_coinbase_stack_state
      ; fee_excess
      ; sok_digest }
  ; proof }

module Base = struct
  open Tick
  open Let_syntax

<<<<<<< HEAD
  include struct
    open Snarky.Request

    type _ t +=
      | Transaction : Transaction_union.t t
      | State_body : Coda_state.Protocol_state.Body.Value.t t
      | Init_stack : Pending_coinbase.Stack.t t
  end
=======
  type _ Snarky.Request.t +=
    | Transaction : Transaction_union.t Snarky.Request.t
    | State_body : Coda_state.Protocol_state.Body.Value.t Snarky.Request.t
    | Init_stack : Pending_coinbase.Stack.t Snarky.Request.t
>>>>>>> de7548fd

  module User_command_failure = struct
    (** The various ways that a user command may fail. These should be computed
        before applying the snark, to ensure that only the base fee is charged
        to the fee-payer if executing the user command will later fail.
    *)
    type 'bool t =
      { predicate_failed: 'bool (* All *)
      ; source_not_present: 'bool (* All *)
      ; receiver_not_present: 'bool (* Delegate only *)
      ; amount_insufficient_to_create: 'bool (* Payment only *)
      ; token_cannot_create: 'bool (* Payment only, token<>default *)
      ; source_insufficient_balance: 'bool (* Payment only *)
      ; source_bad_timing: 'bool (* Payment only *) }

    let num_fields = 7

    let to_list
        { predicate_failed
        ; source_not_present
        ; receiver_not_present
        ; amount_insufficient_to_create
        ; token_cannot_create
        ; source_insufficient_balance
        ; source_bad_timing } =
      [ predicate_failed
      ; source_not_present
      ; receiver_not_present
      ; amount_insufficient_to_create
      ; token_cannot_create
      ; source_insufficient_balance
      ; source_bad_timing ]

    let of_list = function
      | [ predicate_failed
        ; source_not_present
        ; receiver_not_present
        ; amount_insufficient_to_create
        ; token_cannot_create
        ; source_insufficient_balance
        ; source_bad_timing ] ->
          { predicate_failed
          ; source_not_present
          ; receiver_not_present
          ; amount_insufficient_to_create
          ; token_cannot_create
          ; source_insufficient_balance
          ; source_bad_timing }
      | _ ->
          failwith
            "Transaction_snark.Base.User_command_failure.to_list: bad length"

    let typ : (Boolean.var t, bool t) Typ.t =
      let open Typ in
      list ~length:num_fields Boolean.typ
      |> transport ~there:to_list ~back:of_list
      |> transport_var ~there:to_list ~back:of_list

    let any t = Boolean.any (to_list t)

    (** Compute which -- if any -- of the failure cases will be hit when
        evaluating the given user command, and indicate whether the fee-payer
        would need to pay the account creation fee if the user command were to
        succeed (irrespective or whether it actually will or not).
    *)
    let compute_unchecked
        ~(constraint_constants : Genesis_constants.Constraint_constants.t)
        ~txn_global_slot ~(fee_payer_account : Account.t)
        ~(receiver_account : Account.t) ~(source_account : Account.t)
        ({payload; signature= _; signer= _} : Transaction_union.t) =
      match payload.body.tag with
      | Fee_transfer | Coinbase ->
          (* Not user commands, return no failure. *)
          of_list (List.init num_fields ~f:(fun _ -> false))
      | _ -> (
          let fail s =
            failwithf
              "Transaction_snark.Base.User_command_failure.compute_unchecked: \
               %s"
              s ()
          in
          let fee_token = payload.common.fee_token in
          let token = payload.body.token_id in
          let fee_payer =
            Account_id.create payload.common.fee_payer_pk fee_token
          in
          let source = Account_id.create payload.body.source_pk token in
          let receiver = Account_id.create payload.body.receiver_pk token in
          (* This should shadow the logic in [Sparse_ledger]. *)
          let fee_payer_account =
            { fee_payer_account with
              balance=
                Option.value_exn ?here:None ?error:None ?message:None
                @@ Balance.sub_amount fee_payer_account.balance
                     (Amount.of_fee payload.common.fee) }
          in
          let predicate_failed =
            (* TODO: Predicates. *)
            not
              (Public_key.Compressed.equal payload.common.fee_payer_pk
                 payload.body.source_pk)
          in
          match payload.body.tag with
          | Fee_transfer | Coinbase ->
              assert false
          | Stake_delegation ->
              let receiver_account =
                if Account_id.equal receiver fee_payer then fee_payer_account
                else receiver_account
              in
              let receiver_not_present =
                let id = Account.identifier receiver_account in
                if Account_id.equal Account_id.empty id then true
                else if Account_id.equal receiver id then false
                else fail "bad receiver account ID"
              in
              let source_account =
                if Account_id.equal source fee_payer then fee_payer_account
                else source_account
              in
              let source_not_present =
                let id = Account.identifier source_account in
                if Account_id.equal Account_id.empty id then true
                else if Account_id.equal source id then false
                else fail "bad source account ID"
              in
              { predicate_failed
              ; source_not_present
              ; receiver_not_present
              ; amount_insufficient_to_create= false
              ; token_cannot_create= false
              ; source_insufficient_balance= false
              ; source_bad_timing= false }
          | Payment ->
              let receiver_account =
                if Account_id.equal receiver fee_payer then fee_payer_account
                else receiver_account
              in
              let receiver_needs_creating =
                let id = Account.identifier receiver_account in
                if Account_id.equal Account_id.empty id then true
                else if Account_id.equal receiver id then false
                else fail "bad receiver account ID"
              in
              let token_is_default = Token_id.(equal default) token in
              let token_cannot_create =
                receiver_needs_creating && not token_is_default
              in
              let amount_insufficient_to_create =
                let creation_amount =
                  Amount.of_fee constraint_constants.account_creation_fee
                in
                receiver_needs_creating
                && Option.is_none
                     (Amount.sub payload.body.amount creation_amount)
              in
              let fee_payer_is_source = Account_id.equal fee_payer source in
              let source_account =
                if fee_payer_is_source then fee_payer_account
                else source_account
              in
              let source_not_present =
                let id = Account.identifier source_account in
                if Account_id.equal Account_id.empty id then true
                else if Account_id.equal source id then false
                else fail "bad source account ID"
              in
              let source_insufficient_balance =
                (* This failure is fatal if fee-payer and source account are
                   the same. This is checked in the transaction pool.
                *)
                (not fee_payer_is_source)
                &&
                if Account_id.equal source receiver then
                  (* The final balance will be [0 - account_creation_fee]. *)
                  receiver_needs_creating
                else
                  Amount.(
                    Balance.to_amount source_account.balance
                    < payload.body.amount)
              in
              let source_bad_timing =
                (* This failure is fatal if fee-payer and source account are
                   the same. This is checked in the transaction pool.
                *)
                (not fee_payer_is_source)
                && ( source_insufficient_balance
                   || Or_error.is_error
                        (Transaction_logic.validate_timing
                           ~txn_amount:payload.body.amount ~txn_global_slot
                           ~account:source_account) )
              in
              { predicate_failed
              ; source_not_present
              ; receiver_not_present= false
              ; amount_insufficient_to_create
              ; token_cannot_create
              ; source_insufficient_balance
              ; source_bad_timing } )

    let%snarkydef compute_as_prover ~constraint_constants ~txn_global_slot
        (txn : Transaction_union.var) =
      let%bind data =
        exists (Typ.Internal.ref ())
          ~compute:
            As_prover.(
              let%map txn = read Transaction_union.typ txn in
              let fee_token = txn.payload.common.fee_token in
              let token = txn.payload.body.token_id in
              let fee_payer =
                Account_id.create txn.payload.common.fee_payer_pk fee_token
              in
              let source =
                Account_id.create txn.payload.body.source_pk token
              in
              let receiver =
                Account_id.create txn.payload.body.receiver_pk token
              in
              (txn, fee_payer, source, receiver))
      in
      let%bind fee_payer_idx =
        exists (Typ.Internal.ref ())
          ~request:
            As_prover.(
              let%map _txn, fee_payer, _source, _receiver =
                read (Typ.Internal.ref ()) data
              in
              Ledger_hash.Find_index fee_payer)
      in
      let%bind fee_payer_account =
        exists (Typ.Internal.ref ())
          ~request:
            As_prover.(
              let%map fee_payer_idx =
                read (Typ.Internal.ref ()) fee_payer_idx
              in
              Ledger_hash.Get_element fee_payer_idx)
      in
      let%bind source_idx =
        exists (Typ.Internal.ref ())
          ~request:
            As_prover.(
              let%map _txn, _fee_payer, source, _receiver =
                read (Typ.Internal.ref ()) data
              in
              Ledger_hash.Find_index source)
      in
      let%bind source_account =
        exists (Typ.Internal.ref ())
          ~request:
            As_prover.(
              let%map source_idx = read (Typ.Internal.ref ()) source_idx in
              Ledger_hash.Get_element source_idx)
      in
      let%bind receiver_idx =
        exists (Typ.Internal.ref ())
          ~request:
            As_prover.(
              let%map _txn, _fee_payer, _source, receiver =
                read (Typ.Internal.ref ()) data
              in
              Ledger_hash.Find_index receiver)
      in
      let%bind receiver_account =
        exists (Typ.Internal.ref ())
          ~request:
            As_prover.(
              let%map receiver_idx = read (Typ.Internal.ref ()) receiver_idx in
              Ledger_hash.Get_element receiver_idx)
      in
      exists typ
        ~compute:
          As_prover.(
            let%bind txn, _fee_payer, _source, _receiver =
              read (Typ.Internal.ref ()) data
            in
            let%bind fee_payer_account, _path =
              read (Typ.Internal.ref ()) fee_payer_account
            in
            let%bind source_account, _path =
              read (Typ.Internal.ref ()) source_account
            in
            let%bind receiver_account, _path =
              read (Typ.Internal.ref ()) receiver_account
            in
            let%map txn_global_slot = read Global_slot.typ txn_global_slot in
            compute_unchecked ~constraint_constants ~txn_global_slot
              ~fee_payer_account ~source_account ~receiver_account txn)
  end

  let%snarkydef check_signature shifted ~payload ~is_user_command ~signer
      ~signature =
    let%bind input = Transaction_union_payload.Checked.to_input payload in
    let%bind verifies =
      Schnorr.Checked.verifies shifted signature signer input
    in
    Boolean.Assert.any [Boolean.not is_user_command; verifies]

  let check_timing ~balance_check ~timed_balance_check ~account ~txn_amount
      ~txn_global_slot =
    (* calculations should track Transaction_logic.validate_timing *)
    let open Account.Poly in
    let open Account.Timing.As_record in
    let { is_timed
        ; initial_minimum_balance
        ; cliff_time
        ; vesting_period
        ; vesting_increment } =
      account.timing
    in
    let%bind before_or_at_cliff =
      Global_slot.Checked.(txn_global_slot <= cliff_time)
    in
    let int_of_field field =
      Snarky_integer.Integer.constant ~m
        (Bigint.of_field field |> Bigint.to_bignum_bigint)
    in
    let zero_int = int_of_field Field.zero in
    let balance_to_int balance =
      Snarky_integer.Integer.of_bits ~m @@ Balance.var_to_bits balance
    in
    let txn_amount_int =
      Snarky_integer.Integer.of_bits ~m @@ Amount.var_to_bits txn_amount
    in
    let balance_int = balance_to_int account.balance in
    let%bind curr_min_balance =
      let open Snarky_integer.Integer in
      let initial_minimum_balance_int =
        balance_to_int initial_minimum_balance
      in
      make_checked (fun () ->
          if_ ~m before_or_at_cliff ~then_:initial_minimum_balance_int
            ~else_:
              (let txn_global_slot_int =
                 Global_slot.Checked.to_integer txn_global_slot
               in
               let cliff_time_int =
                 Global_slot.Checked.to_integer cliff_time
               in
               let _, slot_diff =
                 subtract_unpacking_or_zero ~m txn_global_slot_int
                   cliff_time_int
               in
               let vesting_period_int =
                 Global_slot.Checked.to_integer vesting_period
               in
               let num_periods, _ = div_mod ~m slot_diff vesting_period_int in
               let vesting_increment_int =
                 Amount.var_to_bits vesting_increment |> of_bits ~m
               in
               let min_balance_decrement =
                 mul ~m num_periods vesting_increment_int
               in
               let _, min_balance_less_decrement =
                 subtract_unpacking_or_zero ~m initial_minimum_balance_int
                   min_balance_decrement
               in
               min_balance_less_decrement) )
    in
    let%bind `Underflow underflow, proposed_balance_int =
      make_checked (fun () ->
          Snarky_integer.Integer.subtract_unpacking_or_zero ~m balance_int
            txn_amount_int )
    in
    (* underflow indicates insufficient balance *)
    let%bind () = balance_check (Boolean.not underflow) in
    let%bind sufficient_timed_balance =
      make_checked (fun () ->
          Snarky_integer.Integer.(gte ~m proposed_balance_int curr_min_balance)
      )
    in
    let%bind () =
      let%bind ok = Boolean.(any [not is_timed; sufficient_timed_balance]) in
      timed_balance_check ok
    in
    let%bind is_timed_balance_zero =
      make_checked (fun () ->
          Snarky_integer.Integer.equal ~m curr_min_balance zero_int )
    in
    (* if current min balance is zero, then timing becomes untimed *)
    let%bind is_untimed = Boolean.((not is_timed) || is_timed_balance_zero) in
    let%map timing =
      Account.Timing.if_ is_untimed ~then_:Account.Timing.untimed_var
        ~else_:account.timing
    in
    (`Min_balance curr_min_balance, timing)

  let chain if_ b ~then_ ~else_ =
    let%bind then_ = then_ and else_ = else_ in
    if_ b ~then_ ~else_

  let%snarkydef apply_tagged_transaction
      ~(constraint_constants : Genesis_constants.Constraint_constants.t)
      (type shifted)
      (shifted : (module Inner_curve.Checked.Shifted.S with type t = shifted))
      root pending_coinbase_stack_init pending_coinbase_stack_before
      pending_coinbase_after state_body
      ({signer; signature; payload} as txn : Transaction_union.var) =
    let tag = payload.body.tag in
    let is_user_command = Transaction_union.Tag.Unpacked.is_user_command tag in
    let%bind () =
      [%with_label "Check transaction signature"]
        (check_signature shifted ~payload ~is_user_command ~signer ~signature)
    in
    let%bind signer_pk = Public_key.compress_var signer in
    let%bind () =
      [%with_label "Fee-payer must sign the transaction"]
        ((* TODO: Enable multi-sig. *)
         Public_key.Compressed.Checked.Assert.equal signer_pk
           payload.common.fee_payer_pk)
    in
    let fee = payload.common.fee in
    let token = payload.body.token_id in
    let receiver = Account_id.Checked.create payload.body.receiver_pk token in
    let source = Account_id.Checked.create payload.body.source_pk token in
    (* Information for the fee-payer. *)
    let nonce = payload.common.nonce in
    let fee_token = payload.common.fee_token in
    let fee_payer =
      Account_id.Checked.create payload.common.fee_payer_pk fee_token
    in
    (* Compute transaction kind. *)
    let is_payment = Transaction_union.Tag.Unpacked.is_payment tag in
    let is_fee_transfer = Transaction_union.Tag.Unpacked.is_fee_transfer tag in
    let is_stake_delegation =
      Transaction_union.Tag.Unpacked.is_stake_delegation tag
    in
    let is_coinbase = Transaction_union.Tag.Unpacked.is_coinbase tag in
    let%bind token_default =
      Token_id.(Checked.equal token (var_of_t default))
    in
    let%bind () =
      [%with_label "Validate tokens"]
        (let%bind () =
           (* TODO: Remove this check and update the transaction snark once we
              have an exchange rate mechanism. See issue #4447.
           *)
           [%with_label "Validate fee token"]
             (Token_id.Checked.Assert.equal fee_token
                Token_id.(var_of_t default))
         in
         [%with_label "Validate delegated token is default"]
           Boolean.(Assert.any [token_default; not is_stake_delegation]))
    in
    let current_global_slot =
      Coda_state.Protocol_state.Body.consensus_state state_body
      |> Consensus.Data.Consensus_state.curr_global_slot_var
    in
    let%bind () =
      [%with_label "Check slot validity"]
        ( Global_slot.Checked.(
            current_global_slot <= payload.common.valid_until)
        >>= Boolean.Assert.is_true )
    in
    (* Check coinbase stack. Protocol state body is pushed into the Pending
       coinbase stack once per block. For example, consider any two
       transactions in a block. Their pending coinbase stacks would be:

       transaction1: s1 -> t1 = s1+ protocol_state_body + maybe_coinbase
       transaction2: t1 -> t1 + maybe_another_coinbase
         (Note: protocol_state_body is not pushed again)

       However, for each transaction, we need to constrain the protocol state
       body. This is done is by using the stack ([init_stack]) without the
       current protocol state body, pushing the state body to it in every
       transaction snark and checking if it matches the target.
       We also need to constrain the source for the merges to work correctly.
       Basically,

       init_stack + protocol_state_body + maybe_coinbase = target
       AND
       init_stack = source || init_stack + protocol_state_body = source *)

    (* These are all the possible cases:

       Init_stack     Source                 Target 
      --------------------------------------------------------------
        i               i                       i + state
        i               i                       i + state + coinbase
        i               i + state               i + state
        i               i + state               i + state + coinbase
        i + coinbase    i + state + coinbase    i + state + coinbase
    *)
    let%bind () =
      [%with_label "Compute coinbase stack"]
        (let%bind state_body_hash =
           Coda_state.Protocol_state.Body.hash_checked state_body
         in
         let%bind pending_coinbase_stack_with_state =
           Pending_coinbase.Stack.Checked.push_state state_body_hash
             pending_coinbase_stack_init
         in
         let%bind computed_pending_coinbase_stack_after =
           let coinbase =
             (Account_id.Checked.public_key receiver, payload.body.amount)
           in
           let%bind stack' =
             Pending_coinbase.Stack.Checked.push_coinbase coinbase
               pending_coinbase_stack_with_state
           in
           Pending_coinbase.Stack.Checked.if_ is_coinbase ~then_:stack'
             ~else_:pending_coinbase_stack_with_state
         in
         [%with_label "Check coinbase stack"]
           (let%bind correct_coinbase_target_stack =
              Pending_coinbase.Stack.equal_var
                computed_pending_coinbase_stack_after pending_coinbase_after
            in
            let%bind valid_init_state =
              let%bind equal_source =
                Pending_coinbase.Stack.equal_var pending_coinbase_stack_init
                  pending_coinbase_stack_before
              in
              let%bind equal_source_with_state =
                Pending_coinbase.Stack.equal_var
                  pending_coinbase_stack_with_state
                  pending_coinbase_stack_before
              in
              Boolean.(equal_source || equal_source_with_state)
            in
            Boolean.Assert.all [correct_coinbase_target_stack; valid_init_state]))
    in
    (* Interrogate failure cases. This value is created without constraints;
       the failures should be checked against potential failures to ensure
       consistency.
    *)
    let%bind user_command_failure =
      User_command_failure.compute_as_prover ~constraint_constants
        ~txn_global_slot:current_global_slot txn
    in
    let%bind user_command_fails =
      User_command_failure.any user_command_failure
    in
    let%bind () =
      [%with_label "A failing user command is a user command"]
        Boolean.(Assert.any [is_user_command; not user_command_fails])
    in
    let%bind () =
      [%with_label "Check success failure against predicted"]
        (* TODO: Predicates. *)
        (let%bind bypass_predicate =
           Public_key.Compressed.Checked.equal payload.common.fee_payer_pk
             payload.body.source_pk
         in
         assert_r1cs
           (Boolean.not bypass_predicate :> Field.Var.t)
           (is_user_command :> Field.Var.t)
           (user_command_failure.predicate_failed :> Field.Var.t))
    in
    let account_creation_amount =
      Amount.Checked.of_fee
        Fee.(var_of_t constraint_constants.account_creation_fee)
    in
    let%bind is_zero_fee =
      fee |> Fee.var_to_number |> Number.to_var
      |> Field.(Checked.equal (Var.constant zero))
    in
    let%bind can_create_fee_payer_account =
      (* Fee transfers and coinbases may create an account. We check the normal
         invariants to ensure that the account creation fee is paid.
      *)
      let%bind fee_may_be_charged =
        (* If the fee is zero, we do not create the account at all, so we allow
           this through. Otherwise, the fee must be the default.
        *)
        Boolean.(token_default || is_zero_fee)
      in
      Boolean.((not is_user_command) && fee_may_be_charged)
    in
    let%bind root_after_fee_payer_update =
      [%with_label "Update fee payer"]
        (Frozen_ledger_hash.modify_account_send
           ~depth:constraint_constants.ledger_depth root
           ~is_writeable:can_create_fee_payer_account fee_payer
           ~f:(fun ~is_empty_and_writeable account ->
             (* this account is:
               - the fee-payer for payments
               - the fee-payer for stake delegation
               - the fee-receiver for a coinbase
               - the second receiver for a fee transfer
             *)
             let%bind next_nonce =
               Account.Nonce.Checked.succ_if account.nonce is_user_command
             in
             let%bind () =
               [%with_label "Check fee nonce"]
                 (let%bind nonce_matches =
                    Account.Nonce.Checked.equal nonce account.nonce
                  in
                  Boolean.Assert.any
                    [Boolean.not is_user_command; nonce_matches])
             in
             let%bind receipt_chain_hash =
               let current = account.receipt_chain_hash in
               let%bind r = Receipt.Chain_hash.Checked.cons ~payload current in
               Receipt.Chain_hash.Checked.if_ is_user_command ~then_:r
                 ~else_:current
             in
             let%bind is_empty_and_writeable =
               (* If this is a coinbase with zero fee, do not create the
                  account, since the fee amount won't be enough to pay for it.
               *)
               Boolean.(is_empty_and_writeable && not is_zero_fee)
             in
             let%bind amount =
               [%with_label "Compute fee payer amount"]
                 (let fee_payer_amount =
                    let sgn = Sgn.Checked.neg_if_true is_user_command in
                    Amount.Signed.create
                      ~magnitude:(Amount.Checked.of_fee fee)
                      ~sgn
                  in
                  (* Account creation fee for fee transfers/coinbases. *)
                  let%bind account_creation_fee =
                    let%map magnitude =
                      Amount.Checked.if_ is_empty_and_writeable
                        ~then_:account_creation_amount
                        ~else_:Amount.(var_of_t zero)
                    in
                    Amount.Signed.create ~magnitude ~sgn:Sgn.Checked.neg
                  in
                  Amount.Signed.Checked.(
                    add fee_payer_amount account_creation_fee))
             in
             let txn_global_slot = current_global_slot in
             let%bind `Min_balance _, timing =
               [%with_label "Check fee payer timing"]
                 (let%bind txn_amount =
                    Amount.Checked.if_
                      (Sgn.Checked.is_neg amount.sgn)
                      ~then_:amount.magnitude
                      ~else_:Amount.(var_of_t zero)
                  in
                  let balance_check ok =
                    [%with_label "Check fee payer balance"]
                      (Boolean.Assert.is_true ok)
                  in
                  let timed_balance_check ok =
                    [%with_label "Check fee payer timed balance"]
                      (Boolean.Assert.is_true ok)
                  in
                  check_timing ~balance_check ~timed_balance_check ~account
                    ~txn_amount ~txn_global_slot)
             in
             let%bind balance =
               [%with_label "Check payer balance"]
                 (Balance.Checked.add_signed_amount account.balance amount)
             in
             let%map public_key =
               Public_key.Compressed.Checked.if_ is_empty_and_writeable
                 ~then_:(Account_id.Checked.public_key fee_payer)
                 ~else_:account.public_key
             and token_id =
               Token_id.Checked.if_ is_empty_and_writeable
                 ~then_:(Account_id.Checked.token_id fee_payer)
                 ~else_:account.token_id
             and delegate =
               Public_key.Compressed.Checked.if_ is_empty_and_writeable
                 ~then_:(Account_id.Checked.public_key fee_payer)
                 ~else_:account.delegate
             in
             { Account.Poly.balance
             ; public_key
             ; token_id
             ; token_owner= account.token_owner
             ; nonce= next_nonce
             ; receipt_chain_hash
             ; delegate
             ; voting_for= account.voting_for
             ; timing } ))
    in
    let%bind receiver_increase =
      (* - payments:         payload.body.amount
         - stake delegation: 0
         - coinbase:         payload.body.amount - payload.common.fee
         - fee transfer:     payload.body.amount
      *)
      [%with_label "Compute receiver increase"]
        (let%bind base_amount =
           Amount.Checked.if_ is_stake_delegation
             ~then_:(Amount.var_of_t Amount.zero)
             ~else_:payload.body.amount
         in
         (* The fee for entering the coinbase transaction is paid up front. *)
         let%bind coinbase_receiver_fee =
           Amount.Checked.if_ is_coinbase
             ~then_:(Amount.Checked.of_fee fee)
             ~else_:(Amount.var_of_t Amount.zero)
         in
         Amount.Checked.sub base_amount coinbase_receiver_fee)
    in
    let%bind root_after_receiver_update =
      [%with_label "Update receiver"]
        (Frozen_ledger_hash.modify_account_recv
           ~depth:constraint_constants.ledger_depth root_after_fee_payer_update
           receiver ~f:(fun ~is_empty_and_writeable account ->
             (* this account is:
               - the receiver for payments
               - the delegated-to account for stake delegation
               - the receiver for a coinbase
               - the first receiver for a fee transfer
             *)
             let%bind is_empty_delegatee =
               Boolean.(is_empty_and_writeable && is_stake_delegation)
             in
             let%bind () =
               [%with_label "Receiver existence failure matches predicted"]
                 (Boolean.Assert.( = ) is_empty_delegatee
                    user_command_failure.receiver_not_present)
             in
             let is_empty_and_writeable =
               (* is_empty_and_writable && not is_stake_delegation *)
               Boolean.Unsafe.of_cvar
               @@ Field.Var.(
                    sub (is_empty_and_writeable :> t) (is_empty_delegatee :> t))
             in
             let%bind () =
               [%with_label
                 "Check whether creation fails due to a non-default token"]
                 (let%bind token_should_not_create =
                    Boolean.(
                      is_empty_and_writeable && Boolean.not token_default)
                  in
                  let%bind token_cannot_create =
                    Boolean.(token_should_not_create && is_user_command)
                  in
                  let%bind () =
                    [%with_label
                      "Check that account creation is paid in the default \
                       token for non-user-commands"]
                      ((* This expands to
                          [token_should_not_create =
                            token_should_not_create && is_user_command]
                          which is
                          - [token_should_not_create = token_should_not_create]
                            (ie. always satisfied) for user commands
                          - [token_should_not_create = false] for coinbases/fee
                            transfers.
                       *)
                       Boolean.Assert.( = ) token_should_not_create
                         token_cannot_create)
                  in
                  Boolean.Assert.( = ) token_cannot_create
                    user_command_failure.token_cannot_create)
             in
             let%bind balance =
               (* [receiver_increase] will be zero in the stake delegation
                  case.
               *)
               let%bind receiver_amount =
                 let%bind account_creation_amount =
                   Amount.Checked.if_ is_empty_and_writeable
                     ~then_:account_creation_amount
                     ~else_:Amount.(var_of_t zero)
                 in
                 let%bind amount_for_new_account, `Underflow underflow =
                   Amount.Checked.sub_flagged receiver_increase
                     account_creation_amount
                 in
                 let%bind () =
                   [%with_label
                     "Receiver creation fee failure matches predicted"]
                     (Boolean.Assert.( = ) underflow
                        user_command_failure.amount_insufficient_to_create)
                 in
                 Currency.Amount.Checked.if_ user_command_fails
                   ~then_:Amount.(var_of_t zero)
                   ~else_:amount_for_new_account
               in
               (* TODO: This case can be contrived using minted tokens, handle
                  it in the transaction logic and add a case for it to
                  [User_command_failure.t].
                *)
               Balance.Checked.(account.balance + receiver_amount)
             in
             let%bind is_empty_and_writeable =
               (* Do not create a new account if the user command will fail. *)
               Boolean.(is_empty_and_writeable && not user_command_fails)
             in
             let%bind may_delegate =
               (* Only default tokens may participate in delegation. *)
               Boolean.(is_empty_and_writeable && token_default)
             in
             let%map delegate =
               Public_key.Compressed.Checked.if_ may_delegate
                 ~then_:(Account_id.Checked.public_key receiver)
                 ~else_:account.delegate
             and public_key =
               Public_key.Compressed.Checked.if_ is_empty_and_writeable
                 ~then_:(Account_id.Checked.public_key receiver)
                 ~else_:account.public_key
             and token_id =
               Token_id.Checked.if_ is_empty_and_writeable ~then_:token
                 ~else_:account.token_id
             in
             { Account.Poly.balance
             ; public_key
             ; token_id
             ; token_owner= account.token_owner
             ; nonce= account.nonce
             ; receipt_chain_hash= account.receipt_chain_hash
             ; delegate
             ; voting_for= account.voting_for
             ; timing= account.timing } ))
    in
    let%bind fee_payer_is_source = Account_id.Checked.equal fee_payer source in
    let%bind root_after_source_update =
      [%with_label "Update source"]
        (Frozen_ledger_hash.modify_account_send
           ~depth:constraint_constants.ledger_depth
           ~is_writeable:
             (* [modify_account_send] does this failure check for us. *)
             user_command_failure.source_not_present root_after_receiver_update
           source ~f:(fun ~is_empty_and_writeable:_ account ->
             (* this account is:
               - the source for payments
               - the delegator for stake delegation
               - the fee-receiver for a coinbase
               - the second receiver for a fee transfer
             *)
             let%bind () =
               [%with_label
                 "Check source failure cases do not apply when fee-payer is \
                  source"]
                 (let num_failures =
                    let open Field.Var in
                    add
                      (user_command_failure.source_insufficient_balance :> t)
                      (user_command_failure.source_bad_timing :> t)
                  in
                  let not_fee_payer_is_source =
                    (Boolean.not fee_payer_is_source :> Field.Var.t)
                  in
                  (* Equivalent to:
                    if fee_payer_is_source then
                      num_failures = 0
                    else
                      num_failures = num_failures
                  *)
                  assert_r1cs not_fee_payer_is_source num_failures num_failures)
             in
             let%bind amount =
               (* Only payments should affect the balance at this stage. *)
               if_ is_payment ~typ:Amount.typ ~then_:payload.body.amount
                 ~else_:Amount.(var_of_t zero)
             in
             let txn_global_slot = current_global_slot in
             let%bind `Min_balance _, timing =
               [%with_label "Check source timing"]
                 (let balance_check ok =
                    [%with_label
                      "Check source balance failure matches predicted"]
                      (Boolean.Assert.( = ) ok
                         (Boolean.not
                            user_command_failure.source_insufficient_balance))
                  in
                  let timed_balance_check ok =
                    [%with_label
                      "Check source timed balance failure matches predicted"]
                      (let%bind ok =
                         Boolean.(
                           ok
                           && not
                                user_command_failure
                                  .source_insufficient_balance)
                       in
                       Boolean.Assert.( = ) ok
                         (Boolean.not user_command_failure.source_bad_timing))
                  in
                  check_timing ~balance_check ~timed_balance_check ~account
                    ~txn_amount:amount ~txn_global_slot)
             in
             let%bind balance, `Underflow underflow =
               Balance.Checked.sub_amount_flagged account.balance amount
             in
             let%bind () =
               (* TODO: Remove the redundancy in balance calculation between
                  here and [check_timing].
               *)
               [%with_label "Check source balance failure matches predicted"]
                 (Boolean.Assert.( = ) underflow
                    user_command_failure.source_insufficient_balance)
             in
             let%map delegate =
               Public_key.Compressed.Checked.if_ is_stake_delegation
                 ~then_:(Account_id.Checked.public_key receiver)
                 ~else_:account.delegate
             in
             (* NOTE: Technically we update the account here even in the case
                of [user_command_fails], but we throw the resulting hash away
                in [final_root] below, so it shouldn't matter.
             *)
             { Account.Poly.balance
             ; public_key= account.public_key
             ; token_id= account.token_id
             ; token_owner= account.token_owner
             ; nonce= account.nonce
             ; receipt_chain_hash= account.receipt_chain_hash
             ; delegate
             ; voting_for= account.voting_for
             ; timing } ))
    in
    let%bind fee_excess =
      (* - payments:         payload.common.fee
         - stake delegation: payload.common.fee
         - coinbase:         0 (fee already paid above)
         - fee transfer:     - payload.body.amount - payload.common.fee
      *)
      let open Amount in
      chain Signed.Checked.if_ is_coinbase
        ~then_:(return (Signed.Checked.of_unsigned (var_of_t zero)))
        ~else_:
          (let user_command_excess =
             Signed.Checked.of_unsigned (Checked.of_fee payload.common.fee)
           in
           let%bind fee_transfer_excess =
             let%map magnitude =
               Checked.(payload.body.amount + of_fee payload.common.fee)
             in
             Signed.create ~magnitude ~sgn:Sgn.Checked.neg
           in
           Signed.Checked.if_ is_fee_transfer ~then_:fee_transfer_excess
             ~else_:user_command_excess)
    in
    let%bind supply_increase =
      Amount.Checked.if_ is_coinbase ~then_:payload.body.amount
        ~else_:Amount.(var_of_t zero)
    in
    let%map final_root =
      (* Ensure that only the fee-payer was charged if this was an invalid user
         command.
      *)
      Frozen_ledger_hash.if_ user_command_fails
        ~then_:root_after_fee_payer_update ~else_:root_after_source_update
    in
    (final_root, fee_excess, supply_increase)

  (* Someday:
   write the following soundness tests:
   - apply a transaction where the signature is incorrect
   - apply a transaction where the sender does not have enough money in their account
   - apply a transaction and stuff in the wrong target hash
    *)

<<<<<<< HEAD
=======
  module Prover_state = struct
    type t =
      { state1: Frozen_ledger_hash.t
      ; state2: Frozen_ledger_hash.t
      ; pending_coinbase_stack_state: Pending_coinbase_stack_state.t
      ; sok_digest: Sok_message.Digest.t }
    [@@deriving fields]
  end

>>>>>>> de7548fd
  (* spec for [main top_hash]:
   constraints pass iff
   there exist
      l1 : Frozen_ledger_hash.t,
      l2 : Frozen_ledger_hash.t,
      fee_excess : Amount.Signed.t,
      supply_increase : Amount.t
      pending_coinbase_stack_state: Pending_coinbase_stack_state.t
      t : Tagged_transaction.t
   such that
   H(l1, l2, pending_coinbase_stack_state.source, pending_coinbase_stack_state.target, fee_excess, supply_increase) = top_hash,
   applying [t] to ledger with merkle hash [l1] results in ledger with merkle hash [l2]. *)
  let%snarkydef main ~constraint_constants
      (statement : Statement.With_sok.Checked.t) =
    let%bind (module Shifted) = Tick.Inner_curve.Checked.Shifted.create () in
    let%bind t =
      with_label __LOC__
        (exists Transaction_union.typ ~request:(As_prover.return Transaction))
<<<<<<< HEAD
=======
    in
    let%bind pending_coinbase_before =
      exists' Pending_coinbase.Stack.typ ~f:(fun s ->
          (Prover_state.pending_coinbase_stack_state s).source )
    in
    let%bind pending_coinbase_after =
      exists' Pending_coinbase.Stack.typ ~f:(fun s ->
          (Prover_state.pending_coinbase_stack_state s).target )
>>>>>>> de7548fd
    in
    let%bind pending_coinbase_init =
      exists Pending_coinbase.Stack.typ ~request:(As_prover.return Init_stack)
    in
    let%bind state_body =
      exists
        (Coda_state.Protocol_state.Body.typ ~constraint_constants)
        ~request:(As_prover.return State_body)
    in
    let pc = statement.pending_coinbase_stack_state in
    let%bind root_after, fee_excess, supply_increase =
      apply_tagged_transaction ~constraint_constants
        (module Shifted)
        statement.source pending_coinbase_init pc.source pc.target state_body t
      (* 
        root_before pending_coinbase_init pending_coinbase_before
        pending_coinbase_after state_body te*)
    in
    let%bind fee_excess =
      (* Use the default token for the fee excess if it is zero.
         This matches the behaviour of [Fee_excess.rebalance], which allows
         [verify_complete_merge] to verify a proof without knowledge of the
         particular fee tokens used.
      *)
      let%bind fee_excess_zero =
        Amount.equal_var fee_excess.magnitude Amount.(var_of_t zero)
      in
      let%map fee_token_l =
        Token_id.Checked.if_ fee_excess_zero
          ~then_:Token_id.(var_of_t default)
          ~else_:t.payload.common.fee_token
      in
      { Fee_excess.fee_token_l
      ; fee_excess_l= Signed_poly.map ~f:Amount.Checked.to_fee fee_excess
      ; fee_token_r= Token_id.(var_of_t default)
      ; fee_excess_r= Fee.Signed.(Checked.constant zero) }
    in
<<<<<<< HEAD
    Checked.all_unit
      [ Frozen_ledger_hash.assert_equal root_after statement.target
      ; Currency.Amount.Checked.assert_equal supply_increase
          statement.supply_increase
      ; Fee_excess.assert_equal_checked fee_excess statement.fee_excess ]

  let rule ~constraint_constants : _ Pickles.Inductive_rule.t =
    { prevs= []
    ; main=
        (fun [] x ->
          Run.run_checked (main ~constraint_constants x) ;
          [] )
    ; main_value= (fun [] _ -> []) }
=======
    let%map () =
      [%with_label "Check that the computed hash matches the input hash"]
        (let%bind sok_digest =
           [%with_label "Fetch the sok_digest"]
             (exists' Sok_message.Digest.typ ~f:Prover_state.sok_digest)
         in
         let%bind input =
           construct_input_checked ~sok_digest ~state1:root_before
             ~state2:root_after ~supply_increase
             ~pending_coinbase_stack1:pending_coinbase_before
             ~pending_coinbase_stack2:pending_coinbase_after ~fee_excess
         in
         [%with_label "Compare the hashes"]
           ( make_checked (fun () ->
                 Random_oracle.Checked.(
                   hash ~init:Hash_prefix.base_snark (pack_input input)) )
           >>= Field.Checked.Assert.equal top_hash ))
    in
    ()
>>>>>>> de7548fd

  let transaction_union_handler handler (transaction : Transaction_union.t)
      (state_body : Coda_state.Protocol_state.Body.Value.t)
      (init_stack : Pending_coinbase.Stack.t) : Snarky.Request.request -> _ =
   fun (With {request; respond} as r) ->
<<<<<<< HEAD
    let k r = respond (Provide r) in
    match request with
    | Transaction ->
        k transaction
    | State_body ->
        k state_body
    | Init_stack ->
        k init_stack
    | _ ->
        handler r
=======
    match request with
    | Transaction ->
        respond (Provide transaction)
    | State_body ->
        respond (Provide state_body)
    | Init_stack ->
        respond (Provide init_stack)
    | _ ->
        handler r

  let create_keys () =
    generate_keypair
      (main
         ~constraint_constants:Genesis_constants.Constraint_constants.compiled)
      ~exposing:(tick_input ())

  let transaction_union_proof ?(preeval = false) ~constraint_constants
      ~proving_key sok_digest state1 state2 pending_coinbase_stack_state
      (transaction : Transaction_union.t) state_body handler =
    if preeval then failwith "preeval currently disabled" ;
    let prover_state : Prover_state.t =
      {state1; state2; sok_digest; pending_coinbase_stack_state}
    in
    let init_stack =
      match pending_coinbase_stack_state.init_stack with
      | Base init_stack ->
          init_stack
      | Merge ->
          assert false
    in
    let handler =
      transaction_union_handler handler transaction state_body init_stack
    in
    let main top_hash = handle (main ~constraint_constants top_hash) handler in
    let top_hash =
      base_top_hash ~sok_digest ~state1 ~state2
        ~fee_excess:(Transaction_union.fee_excess transaction)
        ~supply_increase:(Transaction_union.supply_increase transaction)
        ~pending_coinbase_stack_state
    in
    (top_hash, prove proving_key (tick_input ()) prover_state main top_hash)

  let cached =
    let load =
      let open Cached.Let_syntax in
      let%map verification =
        Cached.component ~label:"transaction_snark_base_verification"
          ~f:Keypair.vk
          (module Verification_key)
      and proving =
        Cached.component ~label:"transaction_snark_base_proving" ~f:Keypair.pk
          (module Proving_key)
      in
      (verification, {proving with value= ()})
    in
    Cached.Spec.create ~load ~name:"transaction-snark base keys"
      ~autogen_path:Cache_dir.autogen_path
      ~manual_install_path:Cache_dir.manual_install_path
      ~brew_install_path:Cache_dir.brew_install_path
      ~s3_install_path:Cache_dir.s3_install_path
      ~digest_input:(fun x ->
        Md5.to_hex (R1CS_constraint_system.digest (Lazy.force x)) )
      ~input:
        ( lazy
          (constraint_system ~exposing:(tick_input ())
             (main
                ~constraint_constants:
                  Genesis_constants.Constraint_constants.compiled)) )
      ~create_env:(fun x -> Keypair.generate (Lazy.force x))
>>>>>>> de7548fd
end

module Transition_data = struct
  type t =
    { proof: Proof_type.t
    ; supply_increase: Amount.t
    ; fee_excess: Fee_excess.t
    ; sok_digest: Sok_message.Digest.t
    ; pending_coinbase_stack_state: Pending_coinbase_stack_state.t }
  [@@deriving fields]
end

module Merge = struct
  open Tick

  (* spec for [main top_hash]:
     constraints pass iff
     there exist digest, s1, s3, fee_excess, supply_increase pending_coinbase_stack12.source, pending_coinbase_stack23.target, tock_vk such that
     H(digest,s1, s3, pending_coinbase_stack12.source, pending_coinbase_stack23.target, fee_excess, supply_increase, tock_vk) = top_hash,
     verify_transition tock_vk _ s1 s2 pending_coinbase_stack12.source, pending_coinbase_stack12.target is true
     verify_transition tock_vk _ s2 s3 pending_coinbase_stack23.source, pending_coinbase_stack23.target is true
  *)
  let%snarkydef main ([s1; s2] : _ Pickles_types.Hlist.HlistId.t)
      (s : Statement.With_sok.Checked.t) =
    let%bind fee_excess =
      Fee_excess.combine_checked s1.Statement.fee_excess
        s2.Statement.fee_excess
    in
    let%bind () =
      with_label __LOC__
        (let%bind valid_pending_coinbase_stack_transition =
           Pending_coinbase.Stack.Checked.check_merge
             ~transition1:
               ( s1.pending_coinbase_stack_state.source
               , s1.pending_coinbase_stack_state.target )
             ~transition2:
               ( s2.pending_coinbase_stack_state.source
               , s2.pending_coinbase_stack_state.target )
         in
         Boolean.Assert.is_true valid_pending_coinbase_stack_transition)
    in
    let%bind supply_increase =
      Amount.Checked.add s1.supply_increase s2.supply_increase
    in
    Checked.all_unit
      [ Fee_excess.assert_equal_checked fee_excess s.fee_excess
      ; Amount.Checked.assert_equal supply_increase s.supply_increase
      ; Frozen_ledger_hash.assert_equal s.source s1.source
      ; Frozen_ledger_hash.assert_equal s1.target s2.source
      ; Frozen_ledger_hash.assert_equal s2.target s.target ]

  let rule self : _ Pickles.Inductive_rule.t =
    let prev_should_verify =
      match Genesis_constants.Proof_level.compiled with
      | Full ->
          true
      | _ ->
          false
    in
    let b = Boolean.var_of_value prev_should_verify in
    { prevs= [self; self]
    ; main=
        (fun ps x ->
          Run.run_checked (main ps x) ;
          [b; b] )
    ; main_value= (fun _ _ -> [prev_should_verify; prev_should_verify]) }
end

open Pickles_types

type tag =
  ( Statement.With_sok.Checked.t
  , Statement.With_sok.t
  , Nat.N2.n
  , Nat.N2.n )
  Pickles.Tag.t

let time lab f =
  let start = Time.now () in
  let x = f () in
  let stop = Time.now () in
  printf "%s: %s\n%!" lab (Time.Span.to_string_hum (Time.diff stop start)) ;
  x

let system ~constraint_constants =
  time "Transaction_snark.system" (fun () ->
      Pickles.compile ~cache:Cache_dir.cache
        (module Statement.With_sok.Checked)
        (module Statement.With_sok)
        ~typ:Statement.With_sok.typ
        ~branches:(module Nat.N2)
        ~max_branching:(module Nat.N2)
        ~name:"transaction-snark"
        ~choices:(fun ~self ->
          [Base.rule ~constraint_constants; Merge.rule self] ) )

module Verification = struct
  module type S = sig
    val tag : tag

    val verify : (t * Sok_message.t) list -> bool

    val id : Pickles.Verification_key.Id.t Lazy.t

    val verification_key : Pickles.Verification_key.t Lazy.t

    val verify_against_digest : t -> bool
  end
end

module type S = sig
  include Verification.S

  val cache_handle : Pickles.Cache_handle.t

  val of_transaction :
       sok_digest:Sok_message.Digest.t
    -> source:Frozen_ledger_hash.t
    -> target:Frozen_ledger_hash.t
    -> pending_coinbase_stack_state:Pending_coinbase_stack_state.t
    -> init_stack:Pending_coinbase.Stack.t
    -> Transaction.t Transaction_protocol_state.t
    -> Tick.Handler.t
    -> t

  val of_user_command :
       sok_digest:Sok_message.Digest.t
    -> source:Frozen_ledger_hash.t
    -> target:Frozen_ledger_hash.t
    -> pending_coinbase_stack_state:Pending_coinbase_stack_state.t
    -> init_stack:Pending_coinbase.Stack.t
    -> User_command.With_valid_signature.t Transaction_protocol_state.t
    -> Tick.Handler.t
    -> t

  val of_fee_transfer :
       sok_digest:Sok_message.Digest.t
    -> source:Frozen_ledger_hash.t
    -> target:Frozen_ledger_hash.t
    -> pending_coinbase_stack_state:Pending_coinbase_stack_state.t
    -> init_stack:Pending_coinbase.Stack.t
    -> Fee_transfer.t Transaction_protocol_state.t
    -> Tick.Handler.t
    -> t

  val merge : t -> t -> sok_digest:Sok_message.Digest.t -> t Or_error.t
end

let check_transaction_union ?(preeval = false) ~constraint_constants
<<<<<<< HEAD
    sok_message source target pc transaction state_body init_stack handler =
  let sok_digest = Sok_message.digest sok_message in
  let handler =
    Base.transaction_union_handler handler transaction state_body init_stack
=======
    sok_message source target pending_coinbase_stack_state transaction
    state_body handler =
  if preeval then failwith "preeval currently disabled" ;
  let sok_digest = Sok_message.digest sok_message in
  let prover_state : Base.Prover_state.t =
    {state1= source; state2= target; sok_digest; pending_coinbase_stack_state}
  in
  let init_stack =
    match pending_coinbase_stack_state.init_stack with
    | Base init_stack ->
        init_stack
    | Merge ->
        assert false
  in
  let handler =
    Base.transaction_union_handler handler transaction state_body init_stack
  in
  let top_hash =
    base_top_hash ~sok_digest ~state1:source ~state2:target
      ~pending_coinbase_stack_state
      ~fee_excess:(Transaction_union.fee_excess transaction)
      ~supply_increase:(Transaction_union.supply_increase transaction)
>>>>>>> de7548fd
  in
  if preeval then failwith "preeval currently disabled" ;
  let open Tick in
<<<<<<< HEAD
  Or_error.ok_exn
    (run_and_check
       (handle
          (Checked.map ~f:As_prover.return
             (let open Checked in
             exists Statement.With_sok.typ
               ~compute:
                 (As_prover.return
                    { Statement.source
                    ; target
                    ; supply_increase=
                        Transaction_union.supply_increase transaction
                    ; fee_excess= Transaction_union.fee_excess transaction
                    ; sok_digest
                    ; pending_coinbase_stack_state= pc })
             >>= Base.main ~constraint_constants))
          handler)
       ())
  |> ignore
=======
  let main top_hash =
    handle (Base.main ~constraint_constants top_hash) handler
  in
  let main =
    Checked.map (main (Field.Var.constant top_hash)) ~f:As_prover.return
  in
  Or_error.ok_exn (run_and_check main prover_state) |> ignore
>>>>>>> de7548fd

let check_transaction ?preeval ~constraint_constants ~sok_message ~source
    ~target ~pending_coinbase_stack_state ~init_stack
    (transaction_in_block : Transaction.t Transaction_protocol_state.t) handler
    =
  let transaction =
    Transaction_protocol_state.transaction transaction_in_block
  in
  let state_body =
    Transaction_protocol_state.block_data transaction_in_block
  in
  check_transaction_union ?preeval ~constraint_constants sok_message source
    target pending_coinbase_stack_state
    (Transaction_union.of_transaction transaction)
    state_body init_stack handler

let check_user_command ~constraint_constants ~sok_message ~source ~target
    pending_coinbase_stack_state ~init_stack t_in_block handler =
  let user_command = Transaction_protocol_state.transaction t_in_block in
  check_transaction ~constraint_constants ~sok_message ~source ~target
    ~pending_coinbase_stack_state ~init_stack
    {t_in_block with transaction= User_command user_command}
    handler

let generate_transaction_union_witness ?(preeval = false) ~constraint_constants
<<<<<<< HEAD
    sok_message source target transaction_in_block pc init_stack handler =
=======
    sok_message source target transaction_in_block pending_coinbase_stack_state
    handler =
  if preeval then failwith "preeval currently disabled" ;
>>>>>>> de7548fd
  let transaction =
    Transaction_protocol_state.transaction transaction_in_block
  in
  let state_body =
    Transaction_protocol_state.block_data transaction_in_block
  in
  let sok_digest = Sok_message.digest sok_message in
<<<<<<< HEAD
  let handler =
    Base.transaction_union_handler handler transaction state_body init_stack
  in
  let open Tick in
  let input =
    { Statement.source
    ; target
    ; supply_increase= Transaction_union.supply_increase transaction
    ; fee_excess= Transaction_union.fee_excess transaction
    ; sok_digest
    ; pending_coinbase_stack_state= pc }
  in
  if preeval then failwith "preeval currently disabled" ;
  let main x = handle (Base.main ~constraint_constants x) handler in
  generate_auxiliary_input [Statement.With_sok.typ] () main input
=======
  let prover_state : Base.Prover_state.t =
    {state1= source; state2= target; sok_digest; pending_coinbase_stack_state}
  in
  let init_stack =
    match pending_coinbase_stack_state.init_stack with
    | Base init_stack ->
        init_stack
    | Merge ->
        assert false
  in
  let handler =
    Base.transaction_union_handler handler transaction state_body init_stack
  in
  let top_hash =
    base_top_hash ~sok_digest ~state1:source ~state2:target
      ~pending_coinbase_stack_state
      ~fee_excess:(Transaction_union.fee_excess transaction)
      ~supply_increase:(Transaction_union.supply_increase transaction)
  in
  let open Tick in
  let main top_hash =
    handle (Base.main ~constraint_constants top_hash) handler
  in
  generate_auxiliary_input (tick_input ()) prover_state main top_hash
>>>>>>> de7548fd

let generate_transaction_witness ?preeval ~constraint_constants ~sok_message
    ~source ~target ~init_stack pending_coinbase_stack_state
    (transaction_in_block : Transaction.t Transaction_protocol_state.t) handler
    =
  let transaction =
    Transaction_protocol_state.transaction transaction_in_block
  in
  generate_transaction_union_witness ?preeval ~constraint_constants sok_message
    source target
    { transaction_in_block with
      transaction= Transaction_union.of_transaction transaction }
    pending_coinbase_stack_state init_stack handler

let verify (ts : (t * _) list) ~key =
  List.for_all ts ~f:(fun ({statement; _}, message) ->
      Sok_message.Digest.equal
        (Sok_message.digest message)
        statement.sok_digest )
  && Pickles.verify
       (module Nat.N2)
       (module Statement.With_sok)
       key
       (List.map ts ~f:(fun ({statement; proof}, _) -> (statement, proof)))

module Make () = struct
  let tag, cache_handle, p, Pickles.Provers.[base; merge] =
    system
      ~constraint_constants:Genesis_constants.Constraint_constants.compiled

  module Proof = (val p)

  let id = Proof.id

  let verification_key = Proof.verification_key

  let verify_against_digest {statement; proof} =
    Proof.verify [(statement, proof)]

  let verify ts =
    List.for_all ts ~f:(fun (p, m) ->
        Sok_message.Digest.equal (Sok_message.digest m) p.statement.sok_digest
    )
    && Proof.verify
         (List.map ts ~f:(fun ({statement; proof}, _) -> (statement, proof)))

  let of_transaction_union sok_digest source target
      ~pending_coinbase_stack_state transaction state_body ~init_stack handler
      =
    let s =
      { Statement.source
      ; target
      ; sok_digest
      ; fee_excess= Transaction_union.fee_excess transaction
      ; supply_increase= Transaction_union.supply_increase transaction
      ; pending_coinbase_stack_state }
    in
    { statement= s
    ; proof=
        base []
          ~handler:
            (Base.transaction_union_handler handler transaction state_body
               init_stack)
          s }

  let of_transaction ~sok_digest ~source ~target ~pending_coinbase_stack_state
      ~init_stack transaction_in_block handler =
    let transaction =
      Transaction_protocol_state.transaction transaction_in_block
    in
    let state_body =
      Transaction_protocol_state.block_data transaction_in_block
    in
    of_transaction_union sok_digest source target ~pending_coinbase_stack_state
      ~init_stack
      (Transaction_union.of_transaction transaction)
      state_body handler

  let of_user_command ~sok_digest ~source ~target ~pending_coinbase_stack_state
      ~init_stack user_command_in_block handler =
    of_transaction ~sok_digest ~source ~target ~pending_coinbase_stack_state
      ~init_stack
      { user_command_in_block with
        transaction=
          User_command
            (Transaction_protocol_state.transaction user_command_in_block) }
      handler

  let of_fee_transfer ~sok_digest ~source ~target ~pending_coinbase_stack_state
      ~init_stack transfer_in_block handler =
    of_transaction ~sok_digest ~source ~target ~pending_coinbase_stack_state
      ~init_stack
      { transfer_in_block with
        transaction=
          Fee_transfer
            (Transaction_protocol_state.transaction transfer_in_block) }
      handler

  let merge ({statement= t12; _} as x12) ({statement= t23; _} as x23)
      ~sok_digest =
    let open Or_error.Let_syntax in
    let%map fee_excess = Fee_excess.combine t12.fee_excess t23.fee_excess
    and supply_increase =
      Amount.add t12.supply_increase t23.supply_increase
      |> Option.value_map ~f:Or_error.return
           ~default:
             (Or_error.errorf
                "Transaction_snark.merge: Supply change amount overflow")
    in
    let s =
      { Statement.source= t12.source
      ; target= t23.target
      ; supply_increase
      ; fee_excess
      ; pending_coinbase_stack_state=
          { source= t12.pending_coinbase_stack_state.source
          ; target= t23.pending_coinbase_stack_state.target }
      ; sok_digest }
    in
    { statement= s
    ; proof= merge [(x12.statement, x12.proof); (x23.statement, x23.proof)] s
    }
end

let%test_module "transaction_snark" =
  ( module struct
    let constraint_constants =
      Genesis_constants.Constraint_constants.for_unit_tests

    let genesis_constants = Genesis_constants.for_unit_tests

    let consensus_constants =
      Consensus.Constants.create ~constraint_constants
        ~protocol_constants:genesis_constants.protocol

    (* For tests let's just monkey patch ledger and sparse ledger to freeze their
     * ledger_hashes. The nominal type is just so we don't mix this up in our
     * real code. *)
    module Ledger = struct
      include Ledger

      let merkle_root t = Frozen_ledger_hash.of_ledger_hash @@ merkle_root t

      let merkle_root_after_user_command_exn t ~txn_global_slot txn =
        Frozen_ledger_hash.of_ledger_hash
        @@ merkle_root_after_user_command_exn ~constraint_constants
             ~txn_global_slot t txn
    end

    module Sparse_ledger = struct
      include Sparse_ledger

      let merkle_root t = Frozen_ledger_hash.of_ledger_hash @@ merkle_root t
    end

    type wallet = {private_key: Private_key.t; account: Account.t}

    let ledger_depth = constraint_constants.ledger_depth

    let random_wallets ?(n = min (Int.pow 2 ledger_depth) (1 lsl 10)) () =
      let random_wallet () : wallet =
        let private_key = Private_key.create () in
        let public_key =
          Public_key.compress (Public_key.of_private_key_exn private_key)
        in
        let account_id = Account_id.create public_key Token_id.default in
        { private_key
        ; account=
            Account.create account_id
              (Balance.of_int ((50 + Random.int 100) * 1_000_000_000)) }
      in
      Array.init n ~f:(fun _ -> random_wallet ())

    let user_command ~fee_payer ~source_pk ~receiver_pk ~fee_token ~token amt
        fee nonce memo =
      let payload : User_command.Payload.t =
        User_command.Payload.create ~fee ~fee_token
          ~fee_payer_pk:(Account.public_key fee_payer.account)
          ~nonce ~memo ~valid_until:Global_slot.max_value
          ~body:
            (Payment
               { source_pk
               ; receiver_pk
               ; token_id= token
               ; amount= Amount.of_int amt })
      in
      let signature =
        User_command.sign_payload fee_payer.private_key payload
      in
      User_command.check
        User_command.Poly.Stable.Latest.
          { payload
          ; signer= Public_key.of_private_key_exn fee_payer.private_key
          ; signature }
      |> Option.value_exn

    let user_command_with_wallet wallets ~sender:i ~receiver:j amt fee
        ~fee_token ~token nonce memo =
      let fee_payer = wallets.(i) in
      let receiver = wallets.(j) in
      user_command ~fee_payer
        ~source_pk:(Account.public_key fee_payer.account)
        ~receiver_pk:(Account.public_key receiver.account)
        ~fee_token ~token amt fee nonce memo

    include Make ()

    let state_body =
      let compile_time_genesis =
        (*not using Precomputed_values.for_unit_test because of dependency cycle*)
        Coda_state.Genesis_protocol_state.t
          ~genesis_ledger:Genesis_ledger.(Packed.t for_unit_tests)
          ~constraint_constants ~consensus_constants
      in
      compile_time_genesis.data |> Coda_state.Protocol_state.body

    let state_body_hash = Coda_state.Protocol_state.Body.hash state_body

    let pending_coinbase_stack_target (t : Transaction.t) state_body_hash stack
        =
      let stack_with_state =
        Pending_coinbase.Stack.(push_state state_body_hash stack)
      in
      match t with
      | Coinbase c ->
          Pending_coinbase.(Stack.push_coinbase c stack_with_state)
      | _ ->
          stack_with_state

    let check_balance pk balance ledger =
      let loc = Ledger.location_of_account ledger pk |> Option.value_exn in
      let acc = Ledger.get ledger loc |> Option.value_exn in
      [%test_eq: Balance.t] acc.balance (Balance.of_int balance)

    let of_user_command' sok_digest ledger user_command
        pending_coinbase_stack_state state_body init_stack handler =
      let source = Ledger.merkle_root ledger in
      let current_global_slot =
        Coda_state.Protocol_state.Body.consensus_state state_body
        |> Consensus.Data.Consensus_state.curr_slot
      in
      let target =
        Ledger.merkle_root_after_user_command_exn ledger
          ~txn_global_slot:current_global_slot user_command
      in
      let user_command_in_block =
        { Transaction_protocol_state.Poly.transaction= user_command
        ; block_data= state_body }
      in
      of_user_command ~sok_digest ~source ~target ~init_stack
        ~pending_coinbase_stack_state user_command_in_block handler

    (*
                ~proposer:
                  { x=
                      Snark_params.Tick.Field.of_string
                        "39876046544032071884326965137489542106804584544160987424424979200505499184903744868114140"
                  ; is_odd= true }
                ~fee_transfer:
                  (Some
                     ( { x=
                           Snark_params.Tick.Field.of_string
                             "221715137372156378645114069225806158618712943627692160064142985953895666487801880947288786"
                       ; is_odd= true }
       *)

    let coinbase_test state_body ~carryforward =
      let mk_pubkey () =
        Public_key.(compress (of_private_key_exn (Private_key.create ())))
      in
      let state_body_hash = Coda_state.Protocol_state.Body.hash state_body in
      let producer = mk_pubkey () in
      let producer_id = Account_id.create producer Token_id.default in
      let receiver = mk_pubkey () in
      let receiver_id = Account_id.create receiver Token_id.default in
      let other = mk_pubkey () in
      let other_id = Account_id.create other Token_id.default in
      let pending_coinbase_init = Pending_coinbase.Stack.empty in
      let cb =
        Coinbase.create
          ~amount:(Currency.Amount.of_int 10_000_000_000)
          ~receiver
          ~fee_transfer:
            (Some
               (Coinbase.Fee_transfer.create ~receiver_pk:other
                  ~fee:constraint_constants.account_creation_fee))
        |> Or_error.ok_exn
      in
      let transaction = Transaction.Coinbase cb in
      let source_stack =
        if carryforward then
          Pending_coinbase.Stack.(
            push_state state_body_hash pending_coinbase_init)
        else pending_coinbase_init
      in
      let pending_coinbase_stack_target =
        pending_coinbase_stack_target transaction state_body_hash
          pending_coinbase_init
      in
      let txn_in_block =
        {Transaction_protocol_state.Poly.transaction; block_data= state_body}
      in
      Ledger.with_ledger ~depth:ledger_depth ~f:(fun ledger ->
          Ledger.create_new_account_exn ledger producer_id
            (Account.create receiver_id Balance.zero) ;
          let sparse_ledger =
            Sparse_ledger.of_ledger_subset_exn ledger
              [producer_id; receiver_id; other_id]
          in
          check_transaction txn_in_block
            (unstage (Sparse_ledger.handler sparse_ledger))
            ~constraint_constants
            ~sok_message:
              (Coda_base.Sok_message.create ~fee:Currency.Fee.zero
                 ~prover:Public_key.Compressed.empty)
            ~source:(Sparse_ledger.merkle_root sparse_ledger)
            ~target:
              Sparse_ledger.(
                merkle_root
                  (apply_transaction_exn ~constraint_constants sparse_ledger
                     txn_in_block.transaction))
            ~init_stack:pending_coinbase_init
            ~pending_coinbase_stack_state:
              {source= source_stack; target= pending_coinbase_stack_target} )

    let%test_unit "coinbase with new state body hash" =
      Test_util.with_randomness 123456789 (fun () ->
          coinbase_test state_body ~carryforward:false )

    let%test_unit "coinbase with carry-forward state body hash" =
      Test_util.with_randomness 123456789 (fun () ->
          coinbase_test state_body ~carryforward:true )

    let%test_unit "new_account" =
      Test_util.with_randomness 123456789 (fun () ->
          let wallets = random_wallets () in
          Ledger.with_ledger ~depth:ledger_depth ~f:(fun ledger ->
              Array.iter
                (Array.sub wallets ~pos:1 ~len:(Array.length wallets - 1))
                ~f:(fun {account; private_key= _} ->
                  Ledger.create_new_account_exn ledger
                    (Account.identifier account)
                    account ) ;
              let t1 =
                user_command_with_wallet wallets ~sender:1 ~receiver:0
                  8_000_000_000
                  (Fee.of_int (Random.int 20 * 1_000_000_000))
                  ~fee_token:Token_id.default ~token:Token_id.default
                  Account.Nonce.zero
                  (User_command_memo.create_by_digesting_string_exn
                     (Test_util.arbitrary_string
                        ~len:User_command_memo.max_digestible_string_length))
              in
              let current_global_slot =
                Coda_state.Protocol_state.Body.consensus_state state_body
                |> Consensus.Data.Consensus_state.curr_slot
              in
              let target =
                Ledger.merkle_root_after_user_command_exn ledger
                  ~txn_global_slot:current_global_slot t1
              in
              let mentioned_keys =
                User_command.accounts_accessed (t1 :> User_command.t)
              in
              let sparse_ledger =
                Sparse_ledger.of_ledger_subset_exn ledger mentioned_keys
              in
              let sok_message =
                Sok_message.create ~fee:Fee.zero
                  ~prover:wallets.(1).account.public_key
              in
              let pending_coinbase_stack = Pending_coinbase.Stack.empty in
              let pending_coinbase_stack_target =
                pending_coinbase_stack_target (User_command t1) state_body_hash
                  pending_coinbase_stack
              in
              let pending_coinbase_stack_state =
                { Pending_coinbase_stack_state.source= pending_coinbase_stack
                ; target= pending_coinbase_stack_target }
              in
              check_user_command ~constraint_constants ~sok_message
                ~init_stack:pending_coinbase_stack
                ~source:(Ledger.merkle_root ledger)
                ~target pending_coinbase_stack_state
                {transaction= t1; block_data= state_body}
                (unstage @@ Sparse_ledger.handler sparse_ledger) ) )

    let account_fee = Fee.to_int constraint_constants.account_creation_fee

    let test_transaction ~constraint_constants ?txn_global_slot ledger txn =
      let source = Ledger.merkle_root ledger in
      let pending_coinbase_stack = Pending_coinbase.Stack.empty in
      let state_body, state_body_hash, txn_global_slot =
        match txn_global_slot with
        | None ->
            let txn_global_slot =
              state_body |> Coda_state.Protocol_state.Body.consensus_state
              |> Consensus.Data.Consensus_state.curr_slot
            in
            (state_body, state_body_hash, txn_global_slot)
        | Some txn_global_slot ->
            let state_body =
              let state =
                (* NB: The [previous_state_hash] is a dummy, do not use. *)
                Coda_state.Protocol_state.create
                  ~previous_state_hash:Tick0.Field.zero ~body:state_body
              in
              let consensus_state_at_slot =
                Consensus.Data.Consensus_state.Value.For_tests
                .with_curr_global_slot
                  (Coda_state.Protocol_state.consensus_state state)
                  txn_global_slot
              in
              Coda_state.Protocol_state.(
                create_value
                  ~previous_state_hash:(previous_state_hash state)
                  ~genesis_state_hash:(genesis_state_hash state)
                  ~blockchain_state:(blockchain_state state)
                  ~consensus_state:consensus_state_at_slot
                  ~constants:
                    (Protocol_constants_checked.value_of_t
                       Genesis_constants.compiled.protocol))
                .body
            in
            let state_body_hash =
              Coda_state.Protocol_state.Body.hash state_body
            in
            (state_body, state_body_hash, txn_global_slot)
      in
      let mentioned_keys, pending_coinbase_stack_target =
        let pending_coinbase_stack =
          Pending_coinbase.Stack.push_state state_body_hash
            pending_coinbase_stack
        in
        match txn with
        | Transaction.User_command uc ->
            ( User_command.accounts_accessed (uc :> User_command.t)
            , pending_coinbase_stack )
        | Fee_transfer ft ->
            (Fee_transfer.receivers ft, pending_coinbase_stack)
        | Coinbase cb ->
            ( Coinbase.accounts_accessed cb
            , Pending_coinbase.Stack.push_coinbase cb pending_coinbase_stack )
      in
      let signer =
        let txn_union = Transaction_union.of_transaction txn in
        txn_union.signer |> Public_key.compress
      in
      let sparse_ledger =
        Sparse_ledger.of_ledger_subset_exn ledger mentioned_keys
      in
      let _undo =
        Or_error.ok_exn
        @@ Ledger.apply_transaction ledger ~constraint_constants
             ~txn_global_slot txn
      in
      let target = Ledger.merkle_root ledger in
      let sok_message = Sok_message.create ~fee:Fee.zero ~prover:signer in
      check_transaction ~constraint_constants ~sok_message ~source ~target
        ~init_stack:pending_coinbase_stack
        ~pending_coinbase_stack_state:
          { Pending_coinbase_stack_state.source= pending_coinbase_stack
          ; target= pending_coinbase_stack_target }
        {transaction= txn; block_data= state_body}
        (unstage @@ Sparse_ledger.handler sparse_ledger)

    let%test_unit "account creation fee - user commands" =
      Test_util.with_randomness 123456789 (fun () ->
          let wallets = random_wallets ~n:3 () |> Array.to_list in
          let sender = List.hd_exn wallets in
          let receivers = List.tl_exn wallets in
          let txns_per_receiver = 2 in
          let amount = 8_000_000_000 in
          let txn_fee = 2_000_000_000 in
          let memo =
            User_command_memo.create_by_digesting_string_exn
              (Test_util.arbitrary_string
                 ~len:User_command_memo.max_digestible_string_length)
          in
          Ledger.with_ledger ~depth:ledger_depth ~f:(fun ledger ->
              let _, ucs =
                let receivers =
                  List.fold ~init:receivers
                    (List.init (txns_per_receiver - 1) ~f:Fn.id)
                    ~f:(fun acc _ -> receivers @ acc)
                in
                List.fold receivers ~init:(Account.Nonce.zero, [])
                  ~f:(fun (nonce, txns) receiver ->
                    let uc =
                      user_command ~fee_payer:sender
                        ~source_pk:(Account.public_key sender.account)
                        ~receiver_pk:(Account.public_key receiver.account)
                        ~fee_token:Token_id.default ~token:Token_id.default
                        amount (Fee.of_int txn_fee) nonce memo
                    in
                    (Account.Nonce.succ nonce, txns @ [uc]) )
              in
              Ledger.create_new_account_exn ledger
                (Account.identifier sender.account)
                sender.account ;
              let () =
                List.iter ucs ~f:(fun uc ->
                    test_transaction ~constraint_constants ledger
                      (Transaction.User_command uc) )
              in
              List.iter receivers ~f:(fun receiver ->
                  check_balance
                    (Account.identifier receiver.account)
                    ((amount * txns_per_receiver) - account_fee)
                    ledger ) ;
              check_balance
                (Account.identifier sender.account)
                ( Balance.to_int sender.account.balance
                - (amount + txn_fee) * txns_per_receiver
                  * List.length receivers )
                ledger ) )

    let%test_unit "account creation fee - fee transfers" =
      Test_util.with_randomness 123456789 (fun () ->
          let receivers = random_wallets ~n:3 () |> Array.to_list in
          let txns_per_receiver = 3 in
          let fee = 8_000_000_000 in
          Ledger.with_ledger ~depth:ledger_depth ~f:(fun ledger ->
              let fts =
                let receivers =
                  List.fold ~init:receivers
                    (List.init (txns_per_receiver - 1) ~f:Fn.id)
                    ~f:(fun acc _ -> receivers @ acc)
                  |> One_or_two.group_list
                in
                List.fold receivers ~init:[] ~f:(fun txns receiver ->
                    let ft : Fee_transfer.t =
                      Or_error.ok_exn @@ Fee_transfer.of_singles
                      @@ One_or_two.map receiver ~f:(fun receiver ->
                             Fee_transfer.Single.create
                               ~receiver_pk:receiver.account.public_key
                               ~fee:(Currency.Fee.of_int fee)
                               ~fee_token:receiver.account.token_id )
                    in
                    txns @ [ft] )
              in
              let () =
                List.iter fts ~f:(fun ft ->
                    let txn = Transaction.Fee_transfer ft in
                    test_transaction ~constraint_constants ledger txn )
              in
              List.iter receivers ~f:(fun receiver ->
                  check_balance
                    (Account.identifier receiver.account)
                    ((fee * txns_per_receiver) - account_fee)
                    ledger ) ) )

    let%test_unit "account creation fee - coinbase" =
      Test_util.with_randomness 123456789 (fun () ->
          let wallets = random_wallets ~n:3 () in
          let receiver = wallets.(0) in
          let other = wallets.(1) in
          let dummy_account = wallets.(2) in
          let reward = 10_000_000_000 in
          let fee = Fee.to_int constraint_constants.account_creation_fee in
          let coinbase_count = 3 in
          let ft_count = 2 in
          Ledger.with_ledger ~depth:ledger_depth ~f:(fun ledger ->
              let _, cbs =
                let fts =
                  List.map (List.init ft_count ~f:Fn.id) ~f:(fun _ ->
                      Coinbase.Fee_transfer.create
                        ~receiver_pk:other.account.public_key
                        ~fee:constraint_constants.account_creation_fee )
                in
                List.fold ~init:(fts, []) (List.init coinbase_count ~f:Fn.id)
                  ~f:(fun (fts, cbs) _ ->
                    let cb =
                      Coinbase.create
                        ~amount:(Currency.Amount.of_int reward)
                        ~receiver:receiver.account.public_key
                        ~fee_transfer:(List.hd fts)
                      |> Or_error.ok_exn
                    in
                    (Option.value ~default:[] (List.tl fts), cb :: cbs) )
              in
              Ledger.create_new_account_exn ledger
                (Account.identifier dummy_account.account)
                dummy_account.account ;
              let () =
                List.iter cbs ~f:(fun cb ->
                    let txn = Transaction.Coinbase cb in
                    test_transaction ~constraint_constants ledger txn )
              in
              let fees = fee * ft_count in
              check_balance
                (Account.identifier receiver.account)
                ((reward * coinbase_count) - account_fee - fees)
                ledger ;
              check_balance
                (Account.identifier other.account)
                (fees - account_fee) ledger ) )

    module Pc_with_init_stack = struct
      type t =
        { pc: Pending_coinbase_stack_state.t
        ; init_stack: Pending_coinbase.Stack.t }
    end

    let test_base_and_merge ~state_hash_and_body1 ~state_hash_and_body2
        ~carryforward1 ~carryforward2 =
      Test_util.with_randomness 123456789 (fun () ->
          let wallets = random_wallets () in
          (*let state_body = Lazy.force state_body in
      let state_body_hash = Lazy.force state_body_hash in*)
          let state_body_hash1, state_body1 = state_hash_and_body1 in
          let state_body_hash2, state_body2 = state_hash_and_body2 in
          Ledger.with_ledger ~depth:ledger_depth ~f:(fun ledger ->
              Array.iter wallets ~f:(fun {account; private_key= _} ->
                  Ledger.create_new_account_exn ledger
                    (Account.identifier account)
                    account ) ;
              let memo =
                User_command_memo.create_by_digesting_string_exn
                  (Test_util.arbitrary_string
                     ~len:User_command_memo.max_digestible_string_length)
              in
              let t1 =
                user_command_with_wallet wallets ~sender:0 ~receiver:1
                  8_000_000_000
                  (Fee.of_int (Random.int 20 * 1_000_000_000))
                  ~fee_token:Token_id.default ~token:Token_id.default
                  Account.Nonce.zero memo
              in
              let t2 =
                user_command_with_wallet wallets ~sender:1 ~receiver:2
                  8_000_000_000
                  (Fee.of_int (Random.int 20 * 1_000_000_000))
                  ~fee_token:Token_id.default ~token:Token_id.default
                  Account.Nonce.zero memo
              in
              let sok_digest =
                Sok_message.create ~fee:Fee.zero
                  ~prover:wallets.(0).account.public_key
                |> Sok_message.digest
              in
              let sparse_ledger =
                Sparse_ledger.of_ledger_subset_exn ledger
                  (List.concat_map
                     ~f:(fun t ->
                       User_command.accounts_accessed (t :> User_command.t) )
                     [t1; t2])
              in
              let pending_coinbase_stack_state1 =
                (*No coinbase to add to the stack*)
                let stack_with_state =
                  Pending_coinbase.Stack.(
                    push_state state_body_hash1 Pending_coinbase.Stack.empty)
                in
                (*Since protocol state body is added once per block, the source would already have the state if carryforward=true from the previous transaction in the sequence of transactions in a block. We add state to init_stack and then check if it is equal to the target*)
                let source_stack, target_stack =
                  if carryforward1 then (stack_with_state, stack_with_state)
                  else (Pending_coinbase.Stack.empty, stack_with_state)
                in
                { Pc_with_init_stack.pc=
                    {source= source_stack; target= target_stack}
                ; init_stack= Pending_coinbase.Stack.empty }
              in
              let proof12 =
                of_user_command' sok_digest ledger t1
                  pending_coinbase_stack_state1.pc state_body1
                  pending_coinbase_stack_state1.init_stack
                  (unstage @@ Sparse_ledger.handler sparse_ledger)
              in
              assert (Proof.verify [(proof12.statement, proof12.proof)]) ;
              let sparse_ledger =
                Sparse_ledger.apply_user_command_exn ~constraint_constants
                  sparse_ledger
                  (t1 :> User_command.t)
              in
              let current_global_slot =
                Coda_state.Protocol_state.Body.consensus_state state_body1
                |> Consensus.Data.Consensus_state.curr_slot
              in
              let pending_coinbase_stack_state2, state_body2 =
                let previous_stack = pending_coinbase_stack_state1.pc.target in
                let stack_with_state2 =
                  Pending_coinbase.Stack.(
                    push_state state_body_hash2 previous_stack)
                in
                (*No coinbase to add*)
                let source_stack, target_stack, init_stack, state_body2 =
                  if carryforward2 then
                    (*Source and target already have the protocol state, init_stack will be such that init_stack + state_body_hash1 = target = source *)
                    ( previous_stack
                    , previous_stack
                    , pending_coinbase_stack_state1.init_stack
                    , state_body1 )
                  else
                    (*Add the new state such that previous_stack + state_body_hash2 = init_stack + state_body_hash2 = target*)
                    ( previous_stack
                    , stack_with_state2
                    , previous_stack
                    , state_body2 )
                in
                ( { Pc_with_init_stack.pc=
                      {source= source_stack; target= target_stack}
                  ; init_stack }
                , state_body2 )
              in
              Ledger.apply_user_command ~constraint_constants ledger
                ~txn_global_slot:current_global_slot t1
              |> Or_error.ok_exn |> ignore ;
              [%test_eq: Frozen_ledger_hash.t]
                (Ledger.merkle_root ledger)
                (Sparse_ledger.merkle_root sparse_ledger) ;
              let proof23 =
                of_user_command' sok_digest ledger t2
                  pending_coinbase_stack_state2.pc state_body2
                  pending_coinbase_stack_state2.init_stack
                  (unstage @@ Sparse_ledger.handler sparse_ledger)
              in
              let sparse_ledger =
                Sparse_ledger.apply_user_command_exn ~constraint_constants
                  sparse_ledger
                  (t2 :> User_command.t)
              in
              let current_global_slot =
                Coda_state.Protocol_state.Body.consensus_state state_body2
                |> Consensus.Data.Consensus_state.curr_slot
              in
              Ledger.apply_user_command ledger ~constraint_constants
                ~txn_global_slot:current_global_slot t2
              |> Or_error.ok_exn |> ignore ;
              [%test_eq: Frozen_ledger_hash.t]
                (Ledger.merkle_root ledger)
                (Sparse_ledger.merkle_root sparse_ledger) ;
              let proof13 =
                merge ~sok_digest proof12 proof23 |> Or_error.ok_exn
              in
              Proof.verify [(proof13.statement, proof13.proof)] ) )

    let%test "base_and_merge: transactions in one block (t1,t2 in b1), \
              carryforward the state from a previous transaction t0 in b1" =
      let state_hash_and_body1 = (state_body_hash, state_body) in
      test_base_and_merge ~state_hash_and_body1
        ~state_hash_and_body2:state_hash_and_body1 ~carryforward1:true
        ~carryforward2:true

    (* No new state body, carryforward the stack from the previous transaction*)

    let%test "base_and_merge: transactions in one block (t1,t2 in b1), don't \
              carryforward the state from a previous transaction t0 in b1" =
      let state_hash_and_body1 = (state_body_hash, state_body) in
      test_base_and_merge ~state_hash_and_body1
        ~state_hash_and_body2:state_hash_and_body1 ~carryforward1:false
        ~carryforward2:true

    let%test "base_and_merge: transactions in two different blocks (t1,t2 in \
              b1, b2 resp.), carryforward the state from a previous \
              transaction t0 in b1" =
      let state_hash_and_body1 =
        let state_body0 =
          Coda_state.Protocol_state.negative_one
            ~genesis_ledger:Test_genesis_ledger.t ~constraint_constants
            ~consensus_constants
          |> Coda_state.Protocol_state.body
        in
        let state_body_hash0 =
          Coda_state.Protocol_state.Body.hash state_body0
        in
        (state_body_hash0, state_body0)
      in
      let state_hash_and_body2 = (state_body_hash, state_body) in
      test_base_and_merge ~state_hash_and_body1 ~state_hash_and_body2
        ~carryforward1:true ~carryforward2:false

    (*t2 is in a new state, therefore do not carryforward the previous state*)

    let%test "base_and_merge: transactions in two different blocks (t1,t2 in \
              b1, b2 resp.), don't carryforward the state from a previous \
              transaction t0 in b1" =
      let state_hash_and_body1 =
        let state_body0 =
          Coda_state.Protocol_state.negative_one
            ~genesis_ledger:Test_genesis_ledger.t ~constraint_constants
            ~consensus_constants
          |> Coda_state.Protocol_state.body
        in
        let state_body_hash0 =
          Coda_state.Protocol_state.Body.hash state_body0
        in
        (state_body_hash0, state_body0)
      in
      let state_hash_and_body2 = (state_body_hash, state_body) in
      test_base_and_merge ~state_hash_and_body1 ~state_hash_and_body2
        ~carryforward1:false ~carryforward2:false

    let test_user_command_with_accounts ~constraint_constants ~ledger ~accounts
        ~signer ~fee ~fee_payer_pk ~fee_token ?memo ~valid_until ~nonce body =
      let memo =
        match memo with
        | Some memo ->
            memo
        | None ->
            User_command_memo.create_by_digesting_string_exn
              (Test_util.arbitrary_string
                 ~len:User_command_memo.max_digestible_string_length)
      in
      Array.iter accounts ~f:(fun account ->
          Ledger.create_new_account_exn ledger
            (Account.identifier account)
            account ) ;
      let payload =
        User_command.Payload.create ~fee ~fee_payer_pk ~fee_token ~nonce
          ~valid_until ~memo ~body
      in
      let user_command = User_command.sign signer payload in
      test_transaction ~constraint_constants ledger (User_command user_command)

    let random_int_incl l u = Quickcheck.random_value (Int.gen_incl l u)

    let%test_unit "transfer non-default tokens to a new account: fails but \
                   charges fee" =
      Test_util.with_randomness 123456789 (fun () ->
          Ledger.with_ledger ~depth:ledger_depth ~f:(fun ledger ->
              let wallets = random_wallets ~n:2 () in
              let signer =
                Keypair.of_private_key_exn wallets.(0).private_key
              in
              let fee_payer_pk = Public_key.compress signer.public_key in
              let source_pk = fee_payer_pk in
              let receiver_pk = wallets.(1).account.public_key in
              let fee_token = Token_id.default in
              let token_id =
                Quickcheck.random_value Token_id.gen_non_default
              in
              let fee_payer = Account_id.create fee_payer_pk fee_token in
              let source = Account_id.create source_pk token_id in
              let receiver = Account_id.create receiver_pk token_id in
              let create_account aid balance =
                Account.create aid (Balance.of_int balance)
              in
              let accounts =
                [| create_account fee_payer 20_000_000_000
                 ; create_account source 30_000_000_000 |]
              in
              let fee = Fee.of_int (random_int_incl 2 15 * 1_000_000_000) in
              let amount =
                Amount.of_int (random_int_incl 0 30 * 1_000_000_000)
              in
              let valid_until = Global_slot.max_value in
              let nonce = accounts.(0).nonce in
              let () =
                test_user_command_with_accounts ~constraint_constants ~ledger
                  ~accounts ~signer ~fee ~fee_payer_pk ~fee_token ~valid_until
                  ~nonce
                  (Payment {source_pk; receiver_pk; token_id; amount})
              in
              let get_account aid =
                Option.bind
                  (Ledger.location_of_account ledger aid)
                  ~f:(Ledger.get ledger)
              in
              let fee_payer_account =
                Option.value_exn (get_account fee_payer)
              in
              let source_account = Option.value_exn (get_account source) in
              let receiver_account = get_account receiver in
              let sub_fee fee bal =
                Option.value_exn (Balance.sub_amount bal (Amount.of_fee fee))
              in
              let expected_fee_payer_balance =
                accounts.(0).balance |> sub_fee fee
              in
              assert (
                Balance.equal fee_payer_account.balance
                  expected_fee_payer_balance ) ;
              assert (Balance.equal accounts.(1).balance source_account.balance) ;
              assert (Option.is_none receiver_account) ) )

    let%test_unit "transfer non-default tokens to an existing account" =
      Test_util.with_randomness 123456789 (fun () ->
          Ledger.with_ledger ~depth:ledger_depth ~f:(fun ledger ->
              let wallets = random_wallets ~n:2 () in
              let signer =
                Keypair.of_private_key_exn wallets.(0).private_key
              in
              let fee_payer_pk = Public_key.compress signer.public_key in
              let source_pk = fee_payer_pk in
              let receiver_pk = wallets.(1).account.public_key in
              let fee_token = Token_id.default in
              let token_id =
                Quickcheck.random_value Token_id.gen_non_default
              in
              let fee_payer = Account_id.create fee_payer_pk fee_token in
              let source = Account_id.create source_pk token_id in
              let receiver = Account_id.create receiver_pk token_id in
              let create_account aid balance =
                Account.create aid (Balance.of_int balance)
              in
              let accounts =
                [| create_account fee_payer 20_000_000_000
                 ; create_account source 30_000_000_000
                 ; create_account receiver 0 |]
              in
              let fee = Fee.of_int (random_int_incl 2 15 * 1_000_000_000) in
              let amount =
                Amount.of_int (random_int_incl 0 30 * 1_000_000_000)
              in
              let valid_until = Global_slot.max_value in
              let nonce = accounts.(0).nonce in
              let () =
                test_user_command_with_accounts ~constraint_constants ~ledger
                  ~accounts ~signer ~fee ~fee_payer_pk ~fee_token ~valid_until
                  ~nonce
                  (Payment {source_pk; receiver_pk; token_id; amount})
              in
              let get_account aid =
                Option.bind
                  (Ledger.location_of_account ledger aid)
                  ~f:(Ledger.get ledger)
              in
              let fee_payer_account =
                Option.value_exn (get_account fee_payer)
              in
              let source_account = Option.value_exn (get_account source) in
              let receiver_account = Option.value_exn (get_account receiver) in
              let sub_amount amt bal =
                Option.value_exn (Balance.sub_amount bal amt)
              in
              let add_amount amt bal =
                Option.value_exn (Balance.add_amount bal amt)
              in
              let sub_fee fee = sub_amount (Amount.of_fee fee) in
              let expected_fee_payer_balance =
                accounts.(0).balance |> sub_fee fee
              in
              assert (
                Balance.equal fee_payer_account.balance
                  expected_fee_payer_balance ) ;
              let expected_source_balance =
                accounts.(1).balance |> sub_amount amount
              in
              assert (
                Balance.equal source_account.balance expected_source_balance ) ;
              let expected_receiver_balance =
                accounts.(2).balance |> add_amount amount
              in
              assert (
                Balance.equal receiver_account.balance
                  expected_receiver_balance ) ) )

    let%test_unit "insufficient account creation fee for non-default token \
                   transfer" =
      Test_util.with_randomness 123456789 (fun () ->
          Ledger.with_ledger ~depth:ledger_depth ~f:(fun ledger ->
              let wallets = random_wallets ~n:2 () in
              let signer =
                Keypair.of_private_key_exn wallets.(0).private_key
              in
              let fee_payer_pk = Public_key.compress signer.public_key in
              let source_pk = fee_payer_pk in
              let receiver_pk = wallets.(1).account.public_key in
              let fee_token = Token_id.default in
              let token_id =
                Quickcheck.random_value Token_id.gen_non_default
              in
              let fee_payer = Account_id.create fee_payer_pk fee_token in
              let source = Account_id.create source_pk token_id in
              let receiver = Account_id.create receiver_pk token_id in
              let create_account aid balance =
                Account.create aid (Balance.of_int balance)
              in
              let accounts =
                [| create_account fee_payer 20_000_000_000
                 ; create_account source 30_000_000_000 |]
              in
              let fee = Fee.of_int 20_000_000_000 in
              let amount =
                Amount.of_int (random_int_incl 0 30 * 1_000_000_000)
              in
              let valid_until = Global_slot.max_value in
              let nonce = accounts.(0).nonce in
              let () =
                test_user_command_with_accounts ~constraint_constants ~ledger
                  ~accounts ~signer ~fee ~fee_payer_pk ~fee_token ~valid_until
                  ~nonce
                  (Payment {source_pk; receiver_pk; token_id; amount})
              in
              let get_account aid =
                Option.bind
                  (Ledger.location_of_account ledger aid)
                  ~f:(Ledger.get ledger)
              in
              let fee_payer_account =
                Option.value_exn (get_account fee_payer)
              in
              let source_account = Option.value_exn (get_account source) in
              let receiver_account = get_account receiver in
              let sub_amount amt bal =
                Option.value_exn (Balance.sub_amount bal amt)
              in
              let sub_fee fee = sub_amount (Amount.of_fee fee) in
              let expected_fee_payer_balance =
                accounts.(0).balance |> sub_fee fee
              in
              assert (
                Balance.equal fee_payer_account.balance
                  expected_fee_payer_balance ) ;
              let expected_source_balance = accounts.(1).balance in
              assert (
                Balance.equal source_account.balance expected_source_balance ) ;
              assert (Option.is_none receiver_account) ) )

    let%test_unit "insufficient source balance for non-default token transfer"
        =
      Test_util.with_randomness 123456789 (fun () ->
          Ledger.with_ledger ~depth:ledger_depth ~f:(fun ledger ->
              let wallets = random_wallets ~n:2 () in
              let signer =
                Keypair.of_private_key_exn wallets.(0).private_key
              in
              let fee_payer_pk = Public_key.compress signer.public_key in
              let source_pk = fee_payer_pk in
              let receiver_pk = wallets.(1).account.public_key in
              let fee_token = Token_id.default in
              let token_id =
                Quickcheck.random_value Token_id.gen_non_default
              in
              let fee_payer = Account_id.create fee_payer_pk fee_token in
              let source = Account_id.create source_pk token_id in
              let receiver = Account_id.create receiver_pk token_id in
              let create_account aid balance =
                Account.create aid (Balance.of_int balance)
              in
              let accounts =
                [| create_account fee_payer 20_000_000_000
                 ; create_account source 30_000_000_000 |]
              in
              let fee = Fee.of_int (random_int_incl 2 15 * 1_000_000_000) in
              let amount = Amount.of_int 40_000_000_000 in
              let valid_until = Global_slot.max_value in
              let nonce = accounts.(0).nonce in
              let () =
                test_user_command_with_accounts ~constraint_constants ~ledger
                  ~accounts ~signer ~fee ~fee_payer_pk ~fee_token ~valid_until
                  ~nonce
                  (Payment {source_pk; receiver_pk; token_id; amount})
              in
              let get_account aid =
                Option.bind
                  (Ledger.location_of_account ledger aid)
                  ~f:(Ledger.get ledger)
              in
              let fee_payer_account =
                Option.value_exn (get_account fee_payer)
              in
              let source_account = Option.value_exn (get_account source) in
              let receiver_account = get_account receiver in
              let sub_amount amt bal =
                Option.value_exn (Balance.sub_amount bal amt)
              in
              let sub_fee fee = sub_amount (Amount.of_fee fee) in
              let expected_fee_payer_balance =
                accounts.(0).balance |> sub_fee fee
              in
              assert (
                Balance.equal fee_payer_account.balance
                  expected_fee_payer_balance ) ;
              let expected_source_balance = accounts.(1).balance in
              assert (
                Balance.equal source_account.balance expected_source_balance ) ;
              assert (Option.is_none receiver_account) ) )

    let%test_unit "transfer non-existing source" =
      Test_util.with_randomness 123456789 (fun () ->
          Ledger.with_ledger ~depth:ledger_depth ~f:(fun ledger ->
              let wallets = random_wallets ~n:2 () in
              let signer =
                Keypair.of_private_key_exn wallets.(0).private_key
              in
              let fee_payer_pk = Public_key.compress signer.public_key in
              let source_pk = fee_payer_pk in
              let receiver_pk = wallets.(1).account.public_key in
              let fee_token = Token_id.default in
              let token_id =
                Quickcheck.random_value Token_id.gen_non_default
              in
              let fee_payer = Account_id.create fee_payer_pk fee_token in
              let source = Account_id.create source_pk token_id in
              let receiver = Account_id.create receiver_pk token_id in
              let create_account aid balance =
                Account.create aid (Balance.of_int balance)
              in
              let accounts = [|create_account fee_payer 20_000_000_000|] in
              let fee = Fee.of_int (random_int_incl 2 15 * 1_000_000_000) in
              let amount = Amount.of_int 20_000_000_000 in
              let valid_until = Global_slot.max_value in
              let nonce = accounts.(0).nonce in
              let () =
                test_user_command_with_accounts ~constraint_constants ~ledger
                  ~accounts ~signer ~fee ~fee_payer_pk ~fee_token ~valid_until
                  ~nonce
                  (Payment {source_pk; receiver_pk; token_id; amount})
              in
              let get_account aid =
                Option.bind
                  (Ledger.location_of_account ledger aid)
                  ~f:(Ledger.get ledger)
              in
              let fee_payer_account =
                Option.value_exn (get_account fee_payer)
              in
              let source_account = get_account source in
              let receiver_account = get_account receiver in
              let sub_amount amt bal =
                Option.value_exn (Balance.sub_amount bal amt)
              in
              let sub_fee fee = sub_amount (Amount.of_fee fee) in
              let expected_fee_payer_balance =
                accounts.(0).balance |> sub_fee fee
              in
              assert (
                Balance.equal fee_payer_account.balance
                  expected_fee_payer_balance ) ;
              assert (Option.is_none source_account) ;
              assert (Option.is_none receiver_account) ) )

    let%test_unit "payment predicate failure" =
      Test_util.with_randomness 123456789 (fun () ->
          Ledger.with_ledger ~depth:ledger_depth ~f:(fun ledger ->
              let wallets = random_wallets ~n:3 () in
              let signer =
                Keypair.of_private_key_exn wallets.(0).private_key
              in
              let fee_payer_pk = Public_key.compress signer.public_key in
              let source_pk = wallets.(1).account.public_key in
              let receiver_pk = wallets.(2).account.public_key in
              let fee_token = Token_id.default in
              let token_id =
                Quickcheck.random_value Token_id.gen_non_default
              in
              let fee_payer = Account_id.create fee_payer_pk fee_token in
              let source = Account_id.create source_pk token_id in
              let receiver = Account_id.create receiver_pk token_id in
              let create_account aid balance =
                Account.create aid (Balance.of_int balance)
              in
              let accounts =
                [| create_account fee_payer 20_000_000_000
                 ; create_account source 30_000_000_000 |]
              in
              let fee = Fee.of_int (random_int_incl 2 15 * 1_000_000_000) in
              let amount = Amount.of_int 20_000_000_000 in
              let valid_until = Global_slot.max_value in
              let nonce = accounts.(0).nonce in
              let () =
                test_user_command_with_accounts ~constraint_constants ~ledger
                  ~accounts ~signer ~fee ~fee_payer_pk ~fee_token ~valid_until
                  ~nonce
                  (Payment {source_pk; receiver_pk; token_id; amount})
              in
              let get_account aid =
                Option.bind
                  (Ledger.location_of_account ledger aid)
                  ~f:(Ledger.get ledger)
              in
              let fee_payer_account =
                Option.value_exn (get_account fee_payer)
              in
              let source_account = Option.value_exn (get_account source) in
              let receiver_account = get_account receiver in
              let sub_amount amt bal =
                Option.value_exn (Balance.sub_amount bal amt)
              in
              let sub_fee fee = sub_amount (Amount.of_fee fee) in
              let expected_fee_payer_balance =
                accounts.(0).balance |> sub_fee fee
              in
              assert (
                Balance.equal fee_payer_account.balance
                  expected_fee_payer_balance ) ;
              let expected_source_balance = accounts.(1).balance in
              assert (
                Balance.equal source_account.balance expected_source_balance ) ;
              assert (Option.is_none receiver_account) ) )

    let%test_unit "delegation predicate failure" =
      Test_util.with_randomness 123456789 (fun () ->
          Ledger.with_ledger ~depth:ledger_depth ~f:(fun ledger ->
              let wallets = random_wallets ~n:3 () in
              let signer =
                Keypair.of_private_key_exn wallets.(0).private_key
              in
              let fee_payer_pk = Public_key.compress signer.public_key in
              let source_pk = wallets.(1).account.public_key in
              let receiver_pk = wallets.(2).account.public_key in
              let fee_token = Token_id.default in
              let token_id = Token_id.default in
              let fee_payer = Account_id.create fee_payer_pk fee_token in
              let source = Account_id.create source_pk token_id in
              let receiver = Account_id.create receiver_pk token_id in
              let create_account aid balance =
                Account.create aid (Balance.of_int balance)
              in
              let accounts =
                [| create_account fee_payer 20_000_000_000
                 ; create_account source 30_000_000_000
                 ; create_account receiver 30_000_000_000 |]
              in
              let fee = Fee.of_int (random_int_incl 2 15 * 1_000_000_000) in
              let valid_until = Global_slot.max_value in
              let nonce = accounts.(0).nonce in
              let () =
                test_user_command_with_accounts ~constraint_constants ~ledger
                  ~accounts ~signer ~fee ~fee_payer_pk ~fee_token ~valid_until
                  ~nonce
                  (Stake_delegation
                     (Set_delegate
                        {delegator= source_pk; new_delegate= receiver_pk}))
              in
              let get_account aid =
                Option.bind
                  (Ledger.location_of_account ledger aid)
                  ~f:(Ledger.get ledger)
              in
              let fee_payer_account =
                Option.value_exn (get_account fee_payer)
              in
              let source_account = Option.value_exn (get_account source) in
              let receiver_account = get_account receiver in
              let sub_amount amt bal =
                Option.value_exn (Balance.sub_amount bal amt)
              in
              let sub_fee fee = sub_amount (Amount.of_fee fee) in
              let expected_fee_payer_balance =
                accounts.(0).balance |> sub_fee fee
              in
              assert (
                Balance.equal fee_payer_account.balance
                  expected_fee_payer_balance ) ;
              assert (
                Public_key.Compressed.equal source_account.delegate source_pk
              ) ;
              assert (Option.is_some receiver_account) ) )

    let%test_unit "delegation delegatee does not exist" =
      Test_util.with_randomness 123456789 (fun () ->
          Ledger.with_ledger ~depth:ledger_depth ~f:(fun ledger ->
              let wallets = random_wallets ~n:2 () in
              let signer =
                Keypair.of_private_key_exn wallets.(0).private_key
              in
              let fee_payer_pk = Public_key.compress signer.public_key in
              let source_pk = fee_payer_pk in
              let receiver_pk = wallets.(1).account.public_key in
              let fee_token = Token_id.default in
              let token_id = Token_id.default in
              let fee_payer = Account_id.create fee_payer_pk fee_token in
              let source = Account_id.create source_pk token_id in
              let receiver = Account_id.create receiver_pk token_id in
              let create_account aid balance =
                Account.create aid (Balance.of_int balance)
              in
              let accounts = [|create_account fee_payer 20_000_000_000|] in
              let fee = Fee.of_int (random_int_incl 2 15 * 1_000_000_000) in
              let valid_until = Global_slot.max_value in
              let nonce = accounts.(0).nonce in
              let () =
                test_user_command_with_accounts ~constraint_constants ~ledger
                  ~accounts ~signer ~fee ~fee_payer_pk ~fee_token ~valid_until
                  ~nonce
                  (Stake_delegation
                     (Set_delegate
                        {delegator= source_pk; new_delegate= receiver_pk}))
              in
              let get_account aid =
                Option.bind
                  (Ledger.location_of_account ledger aid)
                  ~f:(Ledger.get ledger)
              in
              let fee_payer_account =
                Option.value_exn (get_account fee_payer)
              in
              let source_account = Option.value_exn (get_account source) in
              let receiver_account = get_account receiver in
              let sub_amount amt bal =
                Option.value_exn (Balance.sub_amount bal amt)
              in
              let sub_fee fee = sub_amount (Amount.of_fee fee) in
              let expected_fee_payer_balance =
                accounts.(0).balance |> sub_fee fee
              in
              assert (
                Balance.equal fee_payer_account.balance
                  expected_fee_payer_balance ) ;
              assert (
                Public_key.Compressed.equal source_account.delegate source_pk
              ) ;
              assert (Option.is_none receiver_account) ) )

    let%test_unit "delegation delegator does not exist" =
      Test_util.with_randomness 123456789 (fun () ->
          Ledger.with_ledger ~depth:ledger_depth ~f:(fun ledger ->
              let wallets = random_wallets ~n:3 () in
              let signer =
                Keypair.of_private_key_exn wallets.(0).private_key
              in
              let fee_payer_pk = Public_key.compress signer.public_key in
              let source_pk = wallets.(1).account.public_key in
              let receiver_pk = wallets.(2).account.public_key in
              let fee_token = Token_id.default in
              let token_id = Token_id.default in
              let fee_payer = Account_id.create fee_payer_pk fee_token in
              let source = Account_id.create source_pk token_id in
              let receiver = Account_id.create receiver_pk token_id in
              let create_account aid balance =
                Account.create aid (Balance.of_int balance)
              in
              let accounts =
                [| create_account fee_payer 20_000_000_000
                 ; create_account receiver 30_000_000_000 |]
              in
              let fee = Fee.of_int (random_int_incl 2 15 * 1_000_000_000) in
              let valid_until = Global_slot.max_value in
              let nonce = accounts.(0).nonce in
              let () =
                test_user_command_with_accounts ~constraint_constants ~ledger
                  ~accounts ~signer ~fee ~fee_payer_pk ~fee_token ~valid_until
                  ~nonce
                  (Stake_delegation
                     (Set_delegate
                        {delegator= source_pk; new_delegate= receiver_pk}))
              in
              let get_account aid =
                Option.bind
                  (Ledger.location_of_account ledger aid)
                  ~f:(Ledger.get ledger)
              in
              let fee_payer_account =
                Option.value_exn (get_account fee_payer)
              in
              let source_account = get_account source in
              let receiver_account = get_account receiver in
              let sub_amount amt bal =
                Option.value_exn (Balance.sub_amount bal amt)
              in
              let sub_fee fee = sub_amount (Amount.of_fee fee) in
              let expected_fee_payer_balance =
                accounts.(0).balance |> sub_fee fee
              in
              assert (
                Balance.equal fee_payer_account.balance
                  expected_fee_payer_balance ) ;
              assert (Option.is_none source_account) ;
              assert (Option.is_some receiver_account) ) )

    let%test_unit "timed account - transactions" =
      Test_util.with_randomness 123456789 (fun () ->
          let wallets = random_wallets ~n:3 () in
          let sender = wallets.(0) in
          let receivers = Array.to_list wallets |> List.tl_exn in
          let txns_per_receiver = 2 in
          let amount = 8_000_000_000 in
          let txn_fee = 2_000_000_000 in
          let memo =
            User_command_memo.create_by_digesting_string_exn
              (Test_util.arbitrary_string
                 ~len:User_command_memo.max_digestible_string_length)
          in
          let balance = Balance.of_int 100_000_000_000_000 in
          let initial_minimum_balance = Balance.of_int 80_000_000_000_000 in
          let cliff_time = Global_slot.of_int 1000 in
          let vesting_period = Global_slot.of_int 10 in
          let vesting_increment = Amount.of_int 1 in
          let txn_global_slot = Global_slot.of_int 1002 in
          let sender =
            { sender with
              account=
                Or_error.ok_exn
                @@ Account.create_timed
                     (Account.identifier sender.account)
                     balance ~initial_minimum_balance ~cliff_time
                     ~vesting_period ~vesting_increment }
          in
          Ledger.with_ledger ~depth:ledger_depth ~f:(fun ledger ->
              let _, ucs =
                let receiver_ids =
                  List.init (List.length receivers) ~f:(( + ) 1)
                in
                let receivers =
                  List.fold ~init:receiver_ids
                    (List.init (txns_per_receiver - 1) ~f:Fn.id)
                    ~f:(fun acc _ -> receiver_ids @ acc)
                in
                List.fold receivers ~init:(Account.Nonce.zero, [])
                  ~f:(fun (nonce, txns) receiver ->
                    let uc =
                      user_command_with_wallet wallets ~sender:0 ~receiver
                        amount (Fee.of_int txn_fee) ~fee_token:Token_id.default
                        ~token:Token_id.default nonce memo
                    in
                    (Account.Nonce.succ nonce, txns @ [uc]) )
              in
              Ledger.create_new_account_exn ledger
                (Account.identifier sender.account)
                sender.account ;
              let () =
                List.iter ucs ~f:(fun uc ->
                    test_transaction ~constraint_constants ~txn_global_slot
                      ledger (Transaction.User_command uc) )
              in
              List.iter receivers ~f:(fun receiver ->
                  check_balance
                    (Account.identifier receiver.account)
                    ((amount * txns_per_receiver) - account_fee)
                    ledger ) ;
              check_balance
                (Account.identifier sender.account)
                ( Balance.to_int sender.account.balance
                - (amount + txn_fee) * txns_per_receiver
                  * List.length receivers )
                ledger ) )
  end )

let%test_module "account timing check" =
  ( module struct
    open Core_kernel
    open Coda_numbers
    open Currency
    open Transaction_validator.For_tests

    (* test that unchecked and checked calculations for timing agree *)

    let make_checked_computation account txn_amount txn_global_slot =
      let account = Account.var_of_t account in
      let txn_amount = Amount.var_of_t txn_amount in
      let txn_global_slot = Global_slot.Checked.constant txn_global_slot in
      let open Snarky.Checked.Let_syntax in
      let%map _, timing =
        Base.check_timing ~balance_check:Tick.Boolean.Assert.is_true
          ~timed_balance_check:Tick.Boolean.Assert.is_true ~account ~txn_amount
          ~txn_global_slot
      in
      Snarky.As_prover.read Account.Timing.typ timing

    let run_checked_timing_and_compare account txn_amount txn_global_slot
        unchecked_timing =
      let checked_computation =
        make_checked_computation account txn_amount txn_global_slot
      in
      let (), checked_timing =
        Or_error.ok_exn
        @@ Snark_params.Tick.run_and_check checked_computation ()
      in
      Account.Timing.equal checked_timing unchecked_timing

    (* confirm the checked computation fails *)
    let checked_timing_should_fail account txn_amount txn_global_slot =
      let checked_computation =
        make_checked_computation account txn_amount txn_global_slot
      in
      Or_error.is_error
      @@ Snark_params.Tick.run_and_check checked_computation ()

    let%test "before_cliff_time" =
      let pk = Public_key.Compressed.empty in
      let account_id = Account_id.create pk Token_id.default in
      let balance = Balance.of_int 100_000_000_000_000 in
      let initial_minimum_balance = Balance.of_int 80_000_000_000_000 in
      let cliff_time = Global_slot.of_int 1000 in
      let vesting_period = Global_slot.of_int 10 in
      let vesting_increment = Amount.of_int 1_000_000_000 in
      let txn_amount = Currency.Amount.of_int 100_000_000_000 in
      let txn_global_slot = Global_slot.of_int 45 in
      let account =
        Or_error.ok_exn
        @@ Account.create_timed account_id balance ~initial_minimum_balance
             ~cliff_time ~vesting_period ~vesting_increment
      in
      let timing = validate_timing ~txn_amount ~txn_global_slot ~account in
      match timing with
      | Ok (Timed _ as unchecked_timing) ->
          run_checked_timing_and_compare account txn_amount txn_global_slot
            unchecked_timing
      | _ ->
          false

    let%test "positive min balance" =
      let pk = Public_key.Compressed.empty in
      let account_id = Account_id.create pk Token_id.default in
      let balance = Balance.of_int 100_000_000_000_000 in
      let initial_minimum_balance = Balance.of_int 10_000_000_000_000 in
      let cliff_time = Global_slot.of_int 1000 in
      let vesting_period = Global_slot.of_int 10 in
      let vesting_increment = Amount.of_int 100_000_000_000 in
      let account =
        Or_error.ok_exn
        @@ Account.create_timed account_id balance ~initial_minimum_balance
             ~cliff_time ~vesting_period ~vesting_increment
      in
      let txn_amount = Currency.Amount.of_int 100_000_000_000 in
      let txn_global_slot = Coda_numbers.Global_slot.of_int 1_900 in
      let timing =
        validate_timing ~account
          ~txn_amount:(Currency.Amount.of_int 100_000_000_000)
          ~txn_global_slot:(Coda_numbers.Global_slot.of_int 1_900)
      in
      (* we're 900 slots past the cliff, which is 90 vesting periods
          subtract 90 * 100 = 9,000 from init min balance of 10,000 to get 1000
          so we should still be timed
        *)
      match timing with
      | Ok (Timed _ as unchecked_timing) ->
          run_checked_timing_and_compare account txn_amount txn_global_slot
            unchecked_timing
      | _ ->
          false

    let%test "curr min balance of zero" =
      let pk = Public_key.Compressed.empty in
      let account_id = Account_id.create pk Token_id.default in
      let balance = Balance.of_int 100_000_000_000_000 in
      let initial_minimum_balance = Balance.of_int 10_000_000_000_000 in
      let cliff_time = Global_slot.of_int 1_000 in
      let vesting_period = Global_slot.of_int 10 in
      let vesting_increment = Amount.of_int 100_000_000_000 in
      let account =
        Or_error.ok_exn
        @@ Account.create_timed account_id balance ~initial_minimum_balance
             ~cliff_time ~vesting_period ~vesting_increment
      in
      let txn_amount = Currency.Amount.of_int 100_000_000_000 in
      let txn_global_slot = Global_slot.of_int 2_000 in
      let timing = validate_timing ~txn_amount ~txn_global_slot ~account in
      (* we're 2_000 - 1_000 = 1_000 slots past the cliff, which is 100 vesting periods
          subtract 100 * 100_000_000_000 = 10_000_000_000_000 from init min balance
          of 10_000_000_000 to get zero, so we should be untimed now
        *)
      match timing with
      | Ok (Untimed as unchecked_timing) ->
          run_checked_timing_and_compare account txn_amount txn_global_slot
            unchecked_timing
      | _ ->
          false

    let%test "below calculated min balance" =
      let pk = Public_key.Compressed.empty in
      let account_id = Account_id.create pk Token_id.default in
      let balance = Balance.of_int 10_000_000_000_000 in
      let initial_minimum_balance = Balance.of_int 10_000_000_000_000 in
      let cliff_time = Global_slot.of_int 1_000 in
      let vesting_period = Global_slot.of_int 10 in
      let vesting_increment = Amount.of_int 100_000_000_000 in
      let account =
        Or_error.ok_exn
        @@ Account.create_timed account_id balance ~initial_minimum_balance
             ~cliff_time ~vesting_period ~vesting_increment
      in
      let txn_amount = Currency.Amount.of_int 101_000_000_000 in
      let txn_global_slot = Coda_numbers.Global_slot.of_int 1_010 in
      let timing = validate_timing ~txn_amount ~txn_global_slot ~account in
      match timing with
      | Error _ ->
          checked_timing_should_fail account txn_amount txn_global_slot
      | _ ->
          false

    let%test "insufficient balance" =
      let pk = Public_key.Compressed.empty in
      let account_id = Account_id.create pk Token_id.default in
      let balance = Balance.of_int 100_000_000_000_000 in
      let initial_minimum_balance = Balance.of_int 10_000_000_000_000 in
      let cliff_time = Global_slot.of_int 1000 in
      let vesting_period = Global_slot.of_int 10 in
      let vesting_increment = Amount.of_int 100_000_000_000 in
      let account =
        Or_error.ok_exn
        @@ Account.create_timed account_id balance ~initial_minimum_balance
             ~cliff_time ~vesting_period ~vesting_increment
      in
      let txn_amount = Currency.Amount.of_int 100_001_000_000_000 in
      let txn_global_slot = Global_slot.of_int 2000_000_000_000 in
      let timing = validate_timing ~txn_amount ~txn_global_slot ~account in
      match timing with
      | Error _ ->
          checked_timing_should_fail account txn_amount txn_global_slot
      | _ ->
          false

    let%test "past full vesting" =
      let pk = Public_key.Compressed.empty in
      let account_id = Account_id.create pk Token_id.default in
      let balance = Balance.of_int 100_000_000_000_000 in
      let initial_minimum_balance = Balance.of_int 10_000_000_000_000 in
      let cliff_time = Global_slot.of_int 1000 in
      let vesting_period = Global_slot.of_int 10 in
      let vesting_increment = Amount.of_int 100_000_000_000 in
      let account =
        Or_error.ok_exn
        @@ Account.create_timed account_id balance ~initial_minimum_balance
             ~cliff_time ~vesting_period ~vesting_increment
      in
      (* fully vested, curr min balance = 0, so we can spend the whole balance *)
      let txn_amount = Currency.Amount.of_int 100_000_000_000_000 in
      let txn_global_slot = Global_slot.of_int 3000 in
      let timing = validate_timing ~txn_amount ~txn_global_slot ~account in
      match timing with
      | Ok (Untimed as unchecked_timing) ->
          run_checked_timing_and_compare account txn_amount txn_global_slot
            unchecked_timing
      | _ ->
          false
  end )

let constraint_system_digests () =
  let digest = Tick.R1CS_constraint_system.digest in
  [ ( "transaction-merge"
    , digest
        Merge.(
          Tick.constraint_system ~exposing:[Statement.With_sok.typ] (fun x ->
              let open Tick in
              let%bind x1 = exists Statement.With_sok.typ in
              let%bind x2 = exists Statement.With_sok.typ in
              main [x1; x2] x )) )
  ; ( "transaction-base"
    , digest
        Base.(
          Tick.constraint_system ~exposing:[Statement.With_sok.typ]
            (main
               ~constraint_constants:
                 Genesis_constants.Constraint_constants.compiled)) ) ]<|MERGE_RESOLUTION|>--- conflicted
+++ resolved
@@ -340,21 +340,10 @@
   open Tick
   open Let_syntax
 
-<<<<<<< HEAD
-  include struct
-    open Snarky.Request
-
-    type _ t +=
-      | Transaction : Transaction_union.t t
-      | State_body : Coda_state.Protocol_state.Body.Value.t t
-      | Init_stack : Pending_coinbase.Stack.t t
-  end
-=======
   type _ Snarky.Request.t +=
     | Transaction : Transaction_union.t Snarky.Request.t
     | State_body : Coda_state.Protocol_state.Body.Value.t Snarky.Request.t
     | Init_stack : Pending_coinbase.Stack.t Snarky.Request.t
->>>>>>> de7548fd
 
   module User_command_failure = struct
     (** The various ways that a user command may fail. These should be computed
@@ -1299,18 +1288,6 @@
    - apply a transaction and stuff in the wrong target hash
     *)
 
-<<<<<<< HEAD
-=======
-  module Prover_state = struct
-    type t =
-      { state1: Frozen_ledger_hash.t
-      ; state2: Frozen_ledger_hash.t
-      ; pending_coinbase_stack_state: Pending_coinbase_stack_state.t
-      ; sok_digest: Sok_message.Digest.t }
-    [@@deriving fields]
-  end
-
->>>>>>> de7548fd
   (* spec for [main top_hash]:
    constraints pass iff
    there exist
@@ -1329,17 +1306,6 @@
     let%bind t =
       with_label __LOC__
         (exists Transaction_union.typ ~request:(As_prover.return Transaction))
-<<<<<<< HEAD
-=======
-    in
-    let%bind pending_coinbase_before =
-      exists' Pending_coinbase.Stack.typ ~f:(fun s ->
-          (Prover_state.pending_coinbase_stack_state s).source )
-    in
-    let%bind pending_coinbase_after =
-      exists' Pending_coinbase.Stack.typ ~f:(fun s ->
-          (Prover_state.pending_coinbase_stack_state s).target )
->>>>>>> de7548fd
     in
     let%bind pending_coinbase_init =
       exists Pending_coinbase.Stack.typ ~request:(As_prover.return Init_stack)
@@ -1377,7 +1343,6 @@
       ; fee_token_r= Token_id.(var_of_t default)
       ; fee_excess_r= Fee.Signed.(Checked.constant zero) }
     in
-<<<<<<< HEAD
     Checked.all_unit
       [ Frozen_ledger_hash.assert_equal root_after statement.target
       ; Currency.Amount.Checked.assert_equal supply_increase
@@ -1391,44 +1356,11 @@
           Run.run_checked (main ~constraint_constants x) ;
           [] )
     ; main_value= (fun [] _ -> []) }
-=======
-    let%map () =
-      [%with_label "Check that the computed hash matches the input hash"]
-        (let%bind sok_digest =
-           [%with_label "Fetch the sok_digest"]
-             (exists' Sok_message.Digest.typ ~f:Prover_state.sok_digest)
-         in
-         let%bind input =
-           construct_input_checked ~sok_digest ~state1:root_before
-             ~state2:root_after ~supply_increase
-             ~pending_coinbase_stack1:pending_coinbase_before
-             ~pending_coinbase_stack2:pending_coinbase_after ~fee_excess
-         in
-         [%with_label "Compare the hashes"]
-           ( make_checked (fun () ->
-                 Random_oracle.Checked.(
-                   hash ~init:Hash_prefix.base_snark (pack_input input)) )
-           >>= Field.Checked.Assert.equal top_hash ))
-    in
-    ()
->>>>>>> de7548fd
 
   let transaction_union_handler handler (transaction : Transaction_union.t)
       (state_body : Coda_state.Protocol_state.Body.Value.t)
       (init_stack : Pending_coinbase.Stack.t) : Snarky.Request.request -> _ =
    fun (With {request; respond} as r) ->
-<<<<<<< HEAD
-    let k r = respond (Provide r) in
-    match request with
-    | Transaction ->
-        k transaction
-    | State_body ->
-        k state_body
-    | Init_stack ->
-        k init_stack
-    | _ ->
-        handler r
-=======
     match request with
     | Transaction ->
         respond (Provide transaction)
@@ -1438,67 +1370,6 @@
         respond (Provide init_stack)
     | _ ->
         handler r
-
-  let create_keys () =
-    generate_keypair
-      (main
-         ~constraint_constants:Genesis_constants.Constraint_constants.compiled)
-      ~exposing:(tick_input ())
-
-  let transaction_union_proof ?(preeval = false) ~constraint_constants
-      ~proving_key sok_digest state1 state2 pending_coinbase_stack_state
-      (transaction : Transaction_union.t) state_body handler =
-    if preeval then failwith "preeval currently disabled" ;
-    let prover_state : Prover_state.t =
-      {state1; state2; sok_digest; pending_coinbase_stack_state}
-    in
-    let init_stack =
-      match pending_coinbase_stack_state.init_stack with
-      | Base init_stack ->
-          init_stack
-      | Merge ->
-          assert false
-    in
-    let handler =
-      transaction_union_handler handler transaction state_body init_stack
-    in
-    let main top_hash = handle (main ~constraint_constants top_hash) handler in
-    let top_hash =
-      base_top_hash ~sok_digest ~state1 ~state2
-        ~fee_excess:(Transaction_union.fee_excess transaction)
-        ~supply_increase:(Transaction_union.supply_increase transaction)
-        ~pending_coinbase_stack_state
-    in
-    (top_hash, prove proving_key (tick_input ()) prover_state main top_hash)
-
-  let cached =
-    let load =
-      let open Cached.Let_syntax in
-      let%map verification =
-        Cached.component ~label:"transaction_snark_base_verification"
-          ~f:Keypair.vk
-          (module Verification_key)
-      and proving =
-        Cached.component ~label:"transaction_snark_base_proving" ~f:Keypair.pk
-          (module Proving_key)
-      in
-      (verification, {proving with value= ()})
-    in
-    Cached.Spec.create ~load ~name:"transaction-snark base keys"
-      ~autogen_path:Cache_dir.autogen_path
-      ~manual_install_path:Cache_dir.manual_install_path
-      ~brew_install_path:Cache_dir.brew_install_path
-      ~s3_install_path:Cache_dir.s3_install_path
-      ~digest_input:(fun x ->
-        Md5.to_hex (R1CS_constraint_system.digest (Lazy.force x)) )
-      ~input:
-        ( lazy
-          (constraint_system ~exposing:(tick_input ())
-             (main
-                ~constraint_constants:
-                  Genesis_constants.Constraint_constants.compiled)) )
-      ~create_env:(fun x -> Keypair.generate (Lazy.force x))
->>>>>>> de7548fd
 end
 
 module Transition_data = struct
@@ -1648,39 +1519,13 @@
 end
 
 let check_transaction_union ?(preeval = false) ~constraint_constants
-<<<<<<< HEAD
     sok_message source target pc transaction state_body init_stack handler =
   let sok_digest = Sok_message.digest sok_message in
   let handler =
     Base.transaction_union_handler handler transaction state_body init_stack
-=======
-    sok_message source target pending_coinbase_stack_state transaction
-    state_body handler =
-  if preeval then failwith "preeval currently disabled" ;
-  let sok_digest = Sok_message.digest sok_message in
-  let prover_state : Base.Prover_state.t =
-    {state1= source; state2= target; sok_digest; pending_coinbase_stack_state}
-  in
-  let init_stack =
-    match pending_coinbase_stack_state.init_stack with
-    | Base init_stack ->
-        init_stack
-    | Merge ->
-        assert false
-  in
-  let handler =
-    Base.transaction_union_handler handler transaction state_body init_stack
-  in
-  let top_hash =
-    base_top_hash ~sok_digest ~state1:source ~state2:target
-      ~pending_coinbase_stack_state
-      ~fee_excess:(Transaction_union.fee_excess transaction)
-      ~supply_increase:(Transaction_union.supply_increase transaction)
->>>>>>> de7548fd
   in
   if preeval then failwith "preeval currently disabled" ;
   let open Tick in
-<<<<<<< HEAD
   Or_error.ok_exn
     (run_and_check
        (handle
@@ -1700,15 +1545,6 @@
           handler)
        ())
   |> ignore
-=======
-  let main top_hash =
-    handle (Base.main ~constraint_constants top_hash) handler
-  in
-  let main =
-    Checked.map (main (Field.Var.constant top_hash)) ~f:As_prover.return
-  in
-  Or_error.ok_exn (run_and_check main prover_state) |> ignore
->>>>>>> de7548fd
 
 let check_transaction ?preeval ~constraint_constants ~sok_message ~source
     ~target ~pending_coinbase_stack_state ~init_stack
@@ -1734,13 +1570,7 @@
     handler
 
 let generate_transaction_union_witness ?(preeval = false) ~constraint_constants
-<<<<<<< HEAD
     sok_message source target transaction_in_block pc init_stack handler =
-=======
-    sok_message source target transaction_in_block pending_coinbase_stack_state
-    handler =
-  if preeval then failwith "preeval currently disabled" ;
->>>>>>> de7548fd
   let transaction =
     Transaction_protocol_state.transaction transaction_in_block
   in
@@ -1748,7 +1578,6 @@
     Transaction_protocol_state.block_data transaction_in_block
   in
   let sok_digest = Sok_message.digest sok_message in
-<<<<<<< HEAD
   let handler =
     Base.transaction_union_handler handler transaction state_body init_stack
   in
@@ -1764,32 +1593,6 @@
   if preeval then failwith "preeval currently disabled" ;
   let main x = handle (Base.main ~constraint_constants x) handler in
   generate_auxiliary_input [Statement.With_sok.typ] () main input
-=======
-  let prover_state : Base.Prover_state.t =
-    {state1= source; state2= target; sok_digest; pending_coinbase_stack_state}
-  in
-  let init_stack =
-    match pending_coinbase_stack_state.init_stack with
-    | Base init_stack ->
-        init_stack
-    | Merge ->
-        assert false
-  in
-  let handler =
-    Base.transaction_union_handler handler transaction state_body init_stack
-  in
-  let top_hash =
-    base_top_hash ~sok_digest ~state1:source ~state2:target
-      ~pending_coinbase_stack_state
-      ~fee_excess:(Transaction_union.fee_excess transaction)
-      ~supply_increase:(Transaction_union.supply_increase transaction)
-  in
-  let open Tick in
-  let main top_hash =
-    handle (Base.main ~constraint_constants top_hash) handler
-  in
-  generate_auxiliary_input (tick_input ()) prover_state main top_hash
->>>>>>> de7548fd
 
 let generate_transaction_witness ?preeval ~constraint_constants ~sok_message
     ~source ~target ~init_stack pending_coinbase_stack_state
