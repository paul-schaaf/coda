(* prod.ml *)

open Core_kernel
open Async
open Coda_base
open Coda_state
open Blockchain_snark

type ledger_proof = Ledger_proof.Prod.t

module Worker_state = struct
  module type S = sig
    val verify_blockchain_snark : Protocol_state.Value.t -> Proof.t -> bool

    val verify_transaction_snarks :
      (Transaction_snark.t * Sok_message.t) list -> bool
  end

  (* bin_io required by rpc_parallel *)
  type init_arg =
    { conf_dir: string option
    ; logger: Logger.Stable.Latest.t
    ; proof_level: Genesis_constants.Proof_level.Stable.Latest.t }
  [@@deriving bin_io_unversioned]

  type t = (module S)

  let create {logger; proof_level; _} : t Deferred.t =
    Memory_stats.log_memory_stats logger ~process:"verifier" ;
    match proof_level with
    | Full ->
        Deferred.return
          (let bc_vk = Precomputed_values.blockchain_verification ()
           and tx_vk = Precomputed_values.transaction_verification () in
           let module M = struct
             let verify_blockchain_snark state proof =
               Blockchain_snark.Blockchain_snark_state.verify state proof
                 ~key:bc_vk

<<<<<<< HEAD
             let verify_transaction_snark ledger_proof ~message =
               Transaction_snark.verify ledger_proof ~message ~key:tx_vk
=======
             let verify_transaction_snarks ts =
               match Or_error.try_with (fun () -> T.verify ts) with
               | Ok result ->
                   result
               | Error e ->
                   Logger.error logger ~module_:__MODULE__ ~location:__LOC__
                     ~metadata:[("error", `String (Error.to_string_hum e))]
                     "Verifier threw an exception while verifying transaction \
                      snark" ;
                   failwith "Verifier crashed"
>>>>>>> e020faea
           end in
           (module M : S))
    | Check | None ->
        Deferred.return
        @@ ( module struct
             let verify_blockchain_snark _ _ = true

             let verify_transaction_snarks _ = true
           end
           : S )

  let get = Fn.id
end

module Worker = struct
  module T = struct
    module F = Rpc_parallel.Function

    type 'w functions =
      { verify_blockchain: ('w, Blockchain.t, bool) F.t
      ; verify_transaction_snarks:
          ('w, (Transaction_snark.t * Sok_message.t) list, bool) F.t }

    module Worker_state = Worker_state

    module Connection_state = struct
      (* bin_io required by rpc_parallel *)
      type init_arg = unit [@@deriving bin_io_unversioned]

      type t = unit
    end

    module Functions
        (C : Rpc_parallel.Creator
             with type worker_state := Worker_state.t
              and type connection_state := Connection_state.t) =
    struct
      let verify_blockchain (w : Worker_state.t) (chain : Blockchain.t) =
        let (module M) = Worker_state.get w in
        Deferred.return (M.verify_blockchain_snark chain.state chain.proof)

<<<<<<< HEAD
      let verify_transaction_snark (w : Worker_state.t) (p, message) =
        let (module M) = Worker_state.get w in
        Deferred.return (M.verify_transaction_snark p ~message)
=======
      let verify_transaction_snarks (w : Worker_state.t) ts =
        let%map (module M) = Worker_state.get w in
        M.verify_transaction_snarks ts
>>>>>>> e020faea

      let functions =
        let f (i, o, f) =
          C.create_rpc
            ~f:(fun ~worker_state ~conn_state:_ i -> f worker_state i)
            ~bin_input:i ~bin_output:o ()
        in
        { verify_blockchain=
            f (Blockchain.Stable.Latest.bin_t, Bool.bin_t, verify_blockchain)
        ; verify_transaction_snarks=
            f
              ( [%bin_type_class:
                  ( Transaction_snark.Stable.Latest.t
                  * Sok_message.Stable.Latest.t )
                  list]
              , Bool.bin_t
              , verify_transaction_snarks ) }

      let init_worker_state Worker_state.{conf_dir; logger; proof_level} =
        ( if Option.is_some conf_dir then
          let max_size = 256 * 1024 * 512 in
          Logger.Consumer_registry.register ~id:"default"
            ~processor:(Logger.Processor.raw ())
            ~transport:
              (Logger.Transport.File_system.dumb_logrotate
                 ~directory:(Option.value_exn conf_dir)
                 ~log_filename:"coda-verifier.log" ~max_size) ) ;
        Logger.info logger ~module_:__MODULE__ ~location:__LOC__
          "Verifier started" ;
        Worker_state.create {conf_dir; logger; proof_level}

      let init_connection_state ~connection:_ ~worker_state:_ () =
        Deferred.unit
    end
  end

  include Rpc_parallel.Make (T)
end

type t = Worker.Connection.t

(* TODO: investigate why conf_dir wasn't being used *)
let create ~logger ~proof_level ~pids ~conf_dir =
  let on_failure err =
    Logger.error logger ~module_:__MODULE__ ~location:__LOC__
      "Verifier process failed with error $err"
      ~metadata:[("err", `String (Error.to_string_hum err))] ;
    Error.raise err
  in
  let%map connection, process =
    Worker.spawn_in_foreground_exn ~connection_timeout:(Time.Span.of_min 1.)
      ~on_failure ~shutdown_on:Disconnect ~connection_state_init_arg:()
      {conf_dir; logger; proof_level}
  in
  Logger.info logger ~module_:__MODULE__ ~location:__LOC__
    "Daemon started process of kind $process_kind with pid $verifier_pid"
    ~metadata:
      [ ("verifier_pid", `Int (Process.pid process |> Pid.to_int))
      ; ( "process_kind"
        , `String Child_processes.Termination.(show_process_kind Verifier) ) ] ;
  Child_processes.Termination.register_process pids process
    Child_processes.Termination.Verifier ;
  don't_wait_for
  @@ Pipe.iter
       (Process.stdout process |> Reader.pipe)
       ~f:(fun stdout ->
         return
         @@ Logger.debug logger ~module_:__MODULE__ ~location:__LOC__
              "Verifier stdout: $stdout"
              ~metadata:[("stdout", `String stdout)] ) ;
  don't_wait_for
  @@ Pipe.iter
       (Process.stderr process |> Reader.pipe)
       ~f:(fun stderr ->
         return
         @@ Logger.error logger ~module_:__MODULE__ ~location:__LOC__
              "Verifier stderr: $stderr"
              ~metadata:[("stderr", `String stderr)] ) ;
  connection

let verify_blockchain_snark t chain =
  Worker.Connection.run t ~f:Worker.functions.verify_blockchain ~arg:chain

let verify_transaction_snarks t ts =
  Worker.Connection.run t ~f:Worker.functions.verify_transaction_snarks ~arg:ts<|MERGE_RESOLUTION|>--- conflicted
+++ resolved
@@ -37,10 +37,6 @@
                Blockchain_snark.Blockchain_snark_state.verify state proof
                  ~key:bc_vk
 
-<<<<<<< HEAD
-             let verify_transaction_snark ledger_proof ~message =
-               Transaction_snark.verify ledger_proof ~message ~key:tx_vk
-=======
              let verify_transaction_snarks ts =
                match Or_error.try_with (fun () -> T.verify ts) with
                | Ok result ->
@@ -51,7 +47,6 @@
                      "Verifier threw an exception while verifying transaction \
                       snark" ;
                    failwith "Verifier crashed"
->>>>>>> e020faea
            end in
            (module M : S))
     | Check | None ->
@@ -93,15 +88,9 @@
         let (module M) = Worker_state.get w in
         Deferred.return (M.verify_blockchain_snark chain.state chain.proof)
 
-<<<<<<< HEAD
-      let verify_transaction_snark (w : Worker_state.t) (p, message) =
+      let verify_transaction_snarks (w : Worker_state.t) ts =
         let (module M) = Worker_state.get w in
-        Deferred.return (M.verify_transaction_snark p ~message)
-=======
-      let verify_transaction_snarks (w : Worker_state.t) ts =
-        let%map (module M) = Worker_state.get w in
-        M.verify_transaction_snarks ts
->>>>>>> e020faea
+        Deferred.return (M.verify_transaction_snarks ts)
 
       let functions =
         let f (i, o, f) =
