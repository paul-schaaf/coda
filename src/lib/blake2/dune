(library
  (name blake2)
  (public_name blake2)
<<<<<<< HEAD
  (preprocess (pps ppx_jane ppx_coda ppx_deriving.eq ppx_deriving_yojson))
=======
  (preprocess (pps ppx_jane ppx_coda -lint-version-syntax-warnings ppx_deriving.eq ppx_deriving_yojson))
>>>>>>> 72d28a94
  (inline_tests)
  (libraries
    core_kernel
    coda_digestif
    ))<|MERGE_RESOLUTION|>--- conflicted
+++ resolved
@@ -1,11 +1,7 @@
 (library
   (name blake2)
   (public_name blake2)
-<<<<<<< HEAD
-  (preprocess (pps ppx_jane ppx_coda ppx_deriving.eq ppx_deriving_yojson))
-=======
   (preprocess (pps ppx_jane ppx_coda -lint-version-syntax-warnings ppx_deriving.eq ppx_deriving_yojson))
->>>>>>> 72d28a94
   (inline_tests)
   (libraries
     core_kernel
