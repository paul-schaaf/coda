--- conflicted
+++ resolved
@@ -1,33 +1,4 @@
 (library
-<<<<<<< HEAD
-  (name consensus)
-  (public_name consensus)
-  (inline_tests)
-  (modules (:standard \ proof_of_stake_fuzzer))
-  (flags (-w -37))
-  (library_flags (-linkall))
-  (libraries
-    snarky_taylor
-    core_kernel
-    coda_base
-    block_time
-    with_hash
-    test_genesis_ledger
-    snark_params
-    perf_histograms
-    rc_pool
-    test_util
-    vrf_lib
-    unix_timestamp
-    global_signer_private_key
-    non_zero_curve_point
-    yojson
-    coda_metrics
-    graphql_lib)
-   (preprocessor_deps "../../config.mlh")
-   (preprocess (pps ppx_base ppx_coda ppx_version ppx_let ppx_assert ppx_deriving.std ppx_deriving_yojson ppx_sexp_conv ppx_bin_prot ppx_custom_printf ppx_inline_test ppx_optcomp ppx_snarky ppx_deriving_yojson ppx_fields_conv h_list.ppx bisect_ppx -conditional))
-   (synopsis "Consensus mechanisms"))
-=======
  (name consensus)
  (public_name consensus)
  (inline_tests)
@@ -73,7 +44,6 @@
    ppx_snarky
    ppx_version))
   (synopsis "Consensus mechanisms"))
->>>>>>> 958c6699
 
 (executable
   (name proof_of_stake_fuzzer)
