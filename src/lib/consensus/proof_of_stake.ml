--- conflicted
+++ resolved
@@ -70,15 +70,11 @@
   compute_delegatee_table keys ~iter_accounts:(fun f ->
       Coda_base.Sparse_ledger.iteri ledger ~f:(fun i acct -> f i acct) )
 
-<<<<<<< HEAD
 let compute_delegatee_table_ledger_db keys ledger =
   compute_delegatee_table keys ~iter_accounts:(fun f ->
       Coda_base.Ledger.Db.iteri ledger ~f:(fun i acct -> f i acct) )
 
-module Segment_id = Nat.Make32 ()
-=======
 module Segment_id = Coda_numbers.Nat.Make32 ()
->>>>>>> 191c444b
 
 module Typ = Crypto_params.Tick0.Typ
 
@@ -315,13 +311,18 @@
     let create_epoch_ledger ~location ~genesis_ledger =
       let open Coda_base in
       let module Ledger_transfer = Ledger_transfer.Make (Ledger) (Ledger.Db) in
+      let depth =
+        Genesis_constants.Constraint_constants.compiled.ledger_depth
+      in
       if Sys.file_exists location then (
         Logger.info (Logger.create ()) ~module_:__MODULE__ ~location:__LOC__
           !"Loading epoch ledger from disk: %s"
           location ;
-        Ledger.Db.create ~directory_name:location () )
+        Ledger.Db.create ~directory_name:location ~depth () )
       else
-        let epoch_ledger = Ledger.Db.create ~directory_name:location () in
+        let epoch_ledger =
+          Ledger.Db.create ~directory_name:location () ~depth
+        in
         ignore @@ Ledger_transfer.transfer_accounts genesis_ledger epoch_ledger ;
         epoch_ledger
 
@@ -430,13 +431,16 @@
           sparse_ledger
       in
       let merkle_root = Sparse_ledger.merkle_root sparse_ledger in
+      let depth =
+        Genesis_constants.Constraint_constants.compiled.ledger_depth
+      in
       match id with
       | Staking_epoch_snapshot ->
           let old_ledger = !t.staking_epoch_snapshot.ledger in
           Ledger.Db.close old_ledger ;
           let location = staking_epoch_ledger_location t in
           File_system.rmrf location ;
-          let ledger = Ledger.Db.create ~directory_name:location () in
+          let ledger = Ledger.Db.create ~directory_name:location ~depth () in
           ignore
           @@ Ledger_transfer.transfer_accounts ~src:sparse_ledger ~dest:ledger ;
           !t.staking_epoch_snapshot <- {delegatee_table; ledger; merkle_root}
@@ -445,7 +449,7 @@
           Ledger.Db.close old_ledger ;
           let location = next_epoch_ledger_location t in
           File_system.rmrf location ;
-          let ledger = Ledger.Db.create ~directory_name:location () in
+          let ledger = Ledger.Db.create ~directory_name:location ~depth () in
           ignore
           @@ Ledger_transfer.transfer_accounts ~src:sparse_ledger ~dest:ledger ;
           !t.next_epoch_snapshot <- {delegatee_table; ledger; merkle_root}
