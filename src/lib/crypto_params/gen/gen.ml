[%%import
"/src/config.mlh"]

open Ppxlib
open Asttypes
open Parsetree
open Longident
open Core

let seed = "CodaPedersenParams"

let random_bool = Crs.create ~seed

module Impl = Pickles.Impls.Pairing_based.Internal_Basic
module Group = Snarky_bn382_backend.G

let group_map_params =
  Group_map.Params.create
    (module Snarky_bn382_backend.Fp)
    ~a:Snarky_bn382_backend.G.Params.a ~b:Snarky_bn382_backend.G.Params.a

let group_map_params_structure ~loc =
  let module T = struct
<<<<<<< HEAD
    type t = Snarky_bn382_backend.Fp.t Group_map.Params.t [@@deriving bin_io]
=======
    type t = Curve_choice.Tick_backend.Field.t Group_map.Params.Stable.Latest.t
    [@@deriving bin_io_unversioned]
>>>>>>> 9a3593c5
  end in
  let module E = Ppxlib.Ast_builder.Make (struct
    let loc = loc
  end) in
  let open E in
  [%str
    let params =
      let module T = struct
<<<<<<< HEAD
        type t = Snarky_bn382_backend.Fp.t Group_map.Params.t
        [@@deriving bin_io]
=======
        type t = Curve_choice.Tick_backend.Field.t Group_map.Params.t
        [@@deriving bin_io_unversioned]
>>>>>>> 9a3593c5
      end in
      Binable.of_string
        (module T)
        [%e estring (Binable.to_string (module T) group_map_params)]]

let generate_ml_file filename structure =
  let fmt = Format.formatter_of_out_channel (Out_channel.create filename) in
  Pprintast.top_phrase fmt (Ptop_def (structure ~loc:Ppxlib.Location.none))

let () =
  generate_ml_file "group_map_params.ml" group_map_params_structure ;
  ignore (exit 0)<|MERGE_RESOLUTION|>--- conflicted
+++ resolved
@@ -21,12 +21,7 @@
 
 let group_map_params_structure ~loc =
   let module T = struct
-<<<<<<< HEAD
-    type t = Snarky_bn382_backend.Fp.t Group_map.Params.t [@@deriving bin_io]
-=======
-    type t = Curve_choice.Tick_backend.Field.t Group_map.Params.Stable.Latest.t
-    [@@deriving bin_io_unversioned]
->>>>>>> 9a3593c5
+    type t = Snarky_bn382_backend.Fp.Stable.Latest.t Group_map.Params.Stable.Latest.t [@@deriving bin_io_unversioned]
   end in
   let module E = Ppxlib.Ast_builder.Make (struct
     let loc = loc
@@ -35,13 +30,8 @@
   [%str
     let params =
       let module T = struct
-<<<<<<< HEAD
-        type t = Snarky_bn382_backend.Fp.t Group_map.Params.t
-        [@@deriving bin_io]
-=======
-        type t = Curve_choice.Tick_backend.Field.t Group_map.Params.t
+        type t = Snarky_bn382_backend.Fp.Stable.Latest.t Group_map.Params.t
         [@@deriving bin_io_unversioned]
->>>>>>> 9a3593c5
       end in
       Binable.of_string
         (module T)
