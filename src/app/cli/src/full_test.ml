--- conflicted
+++ resolved
@@ -387,39 +387,11 @@
                ( Genesis_ledger.keypair_of_account_record_exn (sk, account)
                , account ) )
       in
-<<<<<<< HEAD
-      if with_snark then
-        let accounts = List.take other_accounts 2 in
-        let%bind blockchain_length' =
-          test_multiple_payments accounts ~txn_count:2 15.
-        in
-        (*wait for a block after the ledger_proof is emitted*)
-        let%map () =
-          wait_until_cond
-            ~f:(fun t -> blockchain_length t > blockchain_length')
-            ~timeout:5.
-        in
-        assert (blockchain_length coda > blockchain_length')
-      else if with_check then
-        let%map _ =
-          test_multiple_payments other_accounts
-            ~txn_count:(List.length other_accounts / 2)
-            7.
-        in
-        ()
-      else
-        let%bind _ =
-          test_multiple_payments other_accounts
-            ~txn_count:(List.length other_accounts)
-            7.
-        in
-        test_duplicate_payments sender_keypair receiver_keypair )
-=======
       let%map () =
         if with_snark then
           let accounts = List.take other_accounts 2 in
           let%bind blockchain_length' =
-            test_multiple_payments accounts ~txn_count:1 120.
+            test_multiple_payments accounts ~txn_count:2 120.
           in
           (*wait for a block after the ledger_proof is emitted*)
           let%map () =
@@ -432,6 +404,13 @@
                 |> Float.of_int )
           in
           assert (blockchain_length coda > blockchain_length')
+        else if with_check then
+          let%map _ =
+            test_multiple_payments other_accounts
+              ~txn_count:(List.length other_accounts / 2)
+              7.
+          in
+          ()
         else
           let%bind _ =
             test_multiple_payments other_accounts
@@ -441,7 +420,6 @@
           test_duplicate_payments sender_keypair receiver_keypair
       in
       heartbeat_flag := false )
->>>>>>> d63f1290
 
 let command =
   let open Async in
