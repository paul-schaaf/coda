[%%import
"/src/config.mlh"]

open Core
open Async
open Coda_base
open Coda_state
open Signature_lib
open Pipe_lib
open O1trace
open Init

let pk_of_sk sk = Public_key.of_private_key_exn sk |> Public_key.compress

let name = "full-test"

[%%if
proof_level = "full"]

let with_snark = true

let with_check = false

[%%elif
proof_level = "check"]

let with_snark = false

let with_check = true

[%%else]

let with_snark = false

let with_check = false

[%%endif]

[%%if
curve_size = 753]

let medium_curves = true

[%%else]

let medium_curves = false

[%%endif]

[%%if
time_offsets = true]

let setup_time_offsets () =
  Unix.putenv ~key:"CODA_TIME_OFFSET"
    ~data:
      ( Time.Span.to_int63_seconds_round_down_exn (force Coda_processes.offset)
      |> Int63.to_int
      |> Option.value_exn ?here:None ?message:None ?error:None
      |> Int.to_string )

[%%else]

let setup_time_offsets () = ()

[%%endif]

let heartbeat_flag = ref true

[%%inject
"test_full_epoch", test_full_epoch]

let print_heartbeat logger =
  let rec loop () =
    if !heartbeat_flag then (
      Logger.warn logger ~module_:__MODULE__ ~location:__LOC__
        "Heartbeat for CI" ;
      let%bind () = after (Time.Span.of_min 1.) in
      loop () )
    else return ()
  in
  loop ()

let run_test () : unit Deferred.t =
  let logger = Logger.create () in
  let pids = Child_processes.Termination.create_pid_table () in
  setup_time_offsets () ;
  print_heartbeat logger |> don't_wait_for ;
  Parallel.init_master () ;
  File_system.with_temp_dir (Filename.temp_dir_name ^/ "full_test_config")
    ~f:(fun temp_conf_dir ->
      let keypair = Test_genesis_ledger.largest_account_keypair_exn () in
      let%bind () =
        match Unix.getenv "CODA_TRACING" with
        | Some trace_dir ->
            let%bind () = Async.Unix.mkdir ~p:() trace_dir in
            Coda_tracing.start trace_dir
        | None ->
            Deferred.unit
      in
      let trace_database_initialization typ location =
        Logger.trace logger "Creating %s at %s" ~module_:__MODULE__ ~location
          typ
      in
      let%bind trust_dir = Async.Unix.mkdtemp (temp_conf_dir ^/ "trust_db") in
      let trust_system = Trust_system.create trust_dir in
      trace_database_initialization "trust_system" __LOC__ trust_dir ;
      let%bind receipt_chain_dir_name =
        Async.Unix.mkdtemp (temp_conf_dir ^/ "receipt_chain")
      in
      trace_database_initialization "receipt_chain_database" __LOC__
        receipt_chain_dir_name ;
      let receipt_chain_database =
        Receipt_chain_database.create receipt_chain_dir_name
      in
      let%bind transaction_database_dir =
        Async.Unix.mkdtemp (temp_conf_dir ^/ "transaction_database")
      in
      trace_database_initialization "transaction_database" __LOC__
        receipt_chain_dir_name ;
      let transaction_database =
        Auxiliary_database.Transaction_database.create ~logger
          transaction_database_dir
      in
      let%bind external_transition_database_dir =
        Async.Unix.mkdtemp (temp_conf_dir ^/ "external_transition_database")
      in
      trace_database_initialization "external_transition_database" __LOC__
        external_transition_database_dir ;
      let external_transition_database =
        Auxiliary_database.External_transition_database.create ~logger
          external_transition_database_dir
      in
      let time_controller = Block_time.Controller.(create @@ basic ~logger) in
      let consensus_local_state =
        Consensus.Data.Local_state.create ~genesis_ledger:Test_genesis_ledger.t
          (Public_key.Compressed.Set.singleton
             (Public_key.compress keypair.public_key))
      in
      let client_port = 8123 in
      let libp2p_port = 8002 in
      let gossip_net_params =
        Gossip_net.Libp2p.Config.
          { timeout= Time.Span.of_sec 3.
          ; logger
          ; initial_peers= []
          ; unsafe_no_trust_ip= true
          ; conf_dir= temp_conf_dir
          ; chain_id= "bogus chain id for testing"
          ; addrs_and_ports=
              { external_ip= Unix.Inet_addr.localhost
              ; bind_ip= Unix.Inet_addr.localhost
              ; peer= None
              ; libp2p_port
              ; client_port }
          ; trust_system
          ; keypair= None }
      in
      let net_config =
        Coda_networking.Config.
          { logger
          ; trust_system
          ; time_controller
          ; consensus_local_state
          ; is_seed= true
          ; genesis_ledger_hash=
              Ledger.merkle_root (Lazy.force Test_genesis_ledger.t)
          ; log_gossip_heard=
              { snark_pool_diff= false
              ; transaction_pool_diff= false
              ; new_state= false }
          ; creatable_gossip_net=
              Coda_networking.Gossip_net.(
                Any.Creatable ((module Libp2p), Libp2p.create gossip_net_params))
          }
      in
      Core.Backtrace.elide := false ;
      Async.Scheduler.set_record_backtraces true ;
      let largest_account_keypair =
        Test_genesis_ledger.largest_account_keypair_exn ()
      in
      let fee = Currency.Fee.of_int in
      let snark_work_fee, transaction_fee =
        if with_snark then (fee 0, fee 0) else (fee 1, fee 2)
      in
      let%bind coda =
        Coda_lib.create
          (Coda_lib.Config.make ~logger ~pids ~trust_system ~net_config
             ~coinbase_receiver:`Producer ~conf_dir:temp_conf_dir
<<<<<<< HEAD
             ~gossip_net_params ~is_seed:true
=======
             ~gossip_net_params ~initial_fork_id:Fork_id.empty
>>>>>>> 0dfe6f99
             ~work_selection_method:
               (module Work_selector.Selection_methods.Sequence)
             ~initial_block_production_keypairs:(Keypair.Set.singleton keypair)
             ~snark_worker_config:
               Coda_lib.Config.Snark_worker_config.
                 { initial_snark_worker_key=
                     Some
                       (Public_key.compress largest_account_keypair.public_key)
                 ; shutdown_on_disconnect= true
                 ; num_threads= None }
             ~snark_pool_disk_location:(temp_conf_dir ^/ "snark_pool")
             ~wallets_disk_location:(temp_conf_dir ^/ "wallets")
             ~persistent_root_location:(temp_conf_dir ^/ "root")
             ~persistent_frontier_location:(temp_conf_dir ^/ "frontier")
             ~time_controller ~receipt_chain_database ~snark_work_fee
             ~consensus_local_state ~transaction_database
             ~external_transition_database ~work_reassignment_wait:420000
             ~genesis_state_hash:
               (Coda_state.Genesis_protocol_state.For_tests.genesis_state_hash
                  ())
             ())
          ~genesis_ledger:Test_genesis_ledger.t
          ~base_proof:Precomputed_values.base_proof
      in
      don't_wait_for
        (Strict_pipe.Reader.iter_without_pushback
           (Coda_lib.validated_transitions coda)
           ~f:ignore) ;
      let%bind () = Ivar.read @@ Coda_lib.initialization_finish_signal coda in
      let wait_until_cond ~(f : Coda_lib.t -> bool) ~(timeout_min : Float.t) =
        let rec go () =
          if f coda then return ()
          else
            let%bind () = after (Time.Span.of_sec 10.) in
            go ()
        in
        Deferred.any [after (Time.Span.of_min timeout_min); go ()]
      in
      let balance_change_or_timeout ~initial_receiver_balance receiver_pk =
        let cond t =
          match
            Coda_commands.get_balance t receiver_pk
            |> Participating_state.active_exn
          with
          | Some b when not (Currency.Balance.equal b initial_receiver_balance)
            ->
              true
          | _ ->
              false
        in
        wait_until_cond ~f:cond ~timeout_min:3.
      in
      let assert_balance pk amount =
        match
          Coda_commands.get_balance coda pk |> Participating_state.active_exn
        with
        | Some balance ->
            if not (Currency.Balance.equal balance amount) then
              failwithf
                !"Balance in account (%{sexp: Public_key.Compressed.t}) \
                  %{sexp: Currency.Balance.t} is not asserted balance %{sexp: \
                  Currency.Balance.t}"
                pk balance amount ()
        | None ->
            failwith
              (sprintf !"Invalid Account: %{sexp: Public_key.Compressed.t}" pk)
      in
      Coda_run.setup_local_server coda ;
      let%bind () = Coda_lib.start coda in
      (* Let the system settle *)
      let%bind () = Async.after (Time.Span.of_ms 100.) in
      (* No proof emitted by the parallel scan at the begining *)
      assert (Option.is_none @@ Coda_lib.staged_ledger_ledger_proof coda) ;
      (* Note: This is much less than half of the high balance account so we can test
       *       payment replays being prohibited
      *)
      let send_amount = Currency.Amount.of_int 10 in
      (* Send money to someone *)
      let build_payment amount sender_sk receiver_pk fee =
        trace_recurring "build_payment" (fun () ->
            let nonce =
              Option.value_exn
                ( Coda_commands.get_nonce coda (pk_of_sk sender_sk)
                |> Participating_state.active_exn )
            in
            let memo =
              User_command_memo.create_from_string_exn
                "A memo created in full-test"
            in
            let payload : User_command.Payload.t =
              User_command.Payload.create ~fee ~nonce ~memo
                ~valid_until:Coda_numbers.Global_slot.max_value
                ~body:(Payment {receiver= receiver_pk; amount})
            in
            (* verify memo is in the payload *)
            assert (User_command_memo.equal memo payload.common.memo) ;
            User_command.sign (Keypair.of_private_key_exn sender_sk) payload )
      in
      let assert_ok x = assert (Or_error.is_ok x) in
      let send_payment (payment : User_command.With_valid_signature.t) =
        Coda_commands.send_user_command coda (payment :> User_command.t)
        |> Participating_state.to_deferred_or_error
        |> Deferred.map ~f:Or_error.join
      in
      let test_sending_payment sender_sk receiver_pk =
        let payment =
          build_payment send_amount sender_sk receiver_pk transaction_fee
        in
        let prev_sender_balance =
          Option.value_exn
            ( Coda_commands.get_balance coda (pk_of_sk sender_sk)
            |> Participating_state.active_exn )
        in
        let prev_receiver_balance =
          Coda_commands.get_balance coda receiver_pk
          |> Participating_state.active_exn
          |> Option.value ~default:Currency.Balance.zero
        in
        let%bind p1_res = send_payment payment in
        assert_ok p1_res ;
        (* Send a similar payment twice on purpose; this second one will be rejected
           because the nonce is wrong *)
        let payment' =
          build_payment send_amount sender_sk receiver_pk transaction_fee
        in
        let%bind p2_res = send_payment payment' in
        assert (Or_error.is_error p2_res) ;
        (* Let the system settle, mine some blocks *)
        let%map () =
          balance_change_or_timeout
            ~initial_receiver_balance:prev_receiver_balance receiver_pk
        in
        assert_balance receiver_pk
          (Option.value_exn
             (Currency.Balance.( + ) prev_receiver_balance send_amount)) ;
        assert_balance (pk_of_sk sender_sk)
          (Option.value_exn
             (Currency.Balance.( - ) prev_sender_balance
                (Option.value_exn
                   (Currency.Amount.add_fee send_amount transaction_fee))))
      in
      let send_payment_update_balance_sheet sender_sk sender_pk receiver_pk
          amount balance_sheet fee =
        let payment = build_payment amount sender_sk receiver_pk fee in
        let new_balance_sheet =
          Map.update balance_sheet sender_pk ~f:(fun v ->
              Option.value_exn
                (Currency.Balance.sub_amount (Option.value_exn v)
                   (Option.value_exn (Currency.Amount.add_fee amount fee))) )
        in
        let new_balance_sheet' =
          Map.update new_balance_sheet receiver_pk ~f:(fun v ->
              Option.value_exn
                (Currency.Balance.add_amount (Option.value_exn v) amount) )
        in
        let%map p_res = send_payment payment in
        assert_ok p_res ; new_balance_sheet'
      in
      let pks accounts =
        List.map accounts ~f:(fun ((keypair : Signature_lib.Keypair.t), _) ->
            Public_key.compress keypair.public_key )
      in
      let send_payments accounts ~txn_count balance_sheet f_amount =
        let pks = pks accounts in
        Deferred.List.foldi (List.take accounts txn_count) ~init:balance_sheet
          ~f:(fun i acc ((keypair : Signature_lib.Keypair.t), _) ->
            let sender_pk = Public_key.compress keypair.public_key in
            let receiver =
              List.random_element_exn
                (List.filter pks ~f:(fun pk -> not (pk = sender_pk)))
            in
            send_payment_update_balance_sheet keypair.private_key sender_pk
              receiver (f_amount i) acc (Currency.Fee.of_int 0) )
      in
      let blockchain_length t =
        Coda_lib.best_protocol_state t
        |> Participating_state.active_exn |> Protocol_state.consensus_state
        |> Consensus.Data.Consensus_state.blockchain_length
      in
      let wait_for_proof_or_timeout timeout_min () =
        let cond t = Option.is_some @@ Coda_lib.staged_ledger_ledger_proof t in
        wait_until_cond ~f:cond ~timeout_min
      in
      let test_multiple_payments accounts ~txn_count timeout_min =
        let balance_sheet =
          Public_key.Compressed.Map.of_alist_exn
            (List.map accounts
               ~f:(fun ((keypair : Signature_lib.Keypair.t), account) ->
                 ( Public_key.compress keypair.public_key
                 , account.Account.Poly.balance ) ))
        in
        let%bind updated_balance_sheet =
          send_payments accounts ~txn_count balance_sheet (fun i ->
              Currency.Amount.of_int ((i + 1) * 10) )
        in
        (*After mining a few blocks and emitting a ledger_proof (by the parallel scan), check if the balances match *)
        let%map () = wait_for_proof_or_timeout timeout_min () in
        assert (Option.is_some @@ Coda_lib.staged_ledger_ledger_proof coda) ;
        Map.fold updated_balance_sheet ~init:() ~f:(fun ~key ~data () ->
            assert_balance key data ) ;
        blockchain_length coda
      in
      let test_duplicate_payments (sender_keypair : Signature_lib.Keypair.t)
          (receiver_keypair : Signature_lib.Keypair.t) =
        let%bind () =
          test_sending_payment sender_keypair.private_key
            (Public_key.compress receiver_keypair.public_key)
        in
        test_sending_payment sender_keypair.private_key
          (Public_key.compress receiver_keypair.public_key)
      in
      (*Need some accounts from the genesis ledger to test payment replays and
        sending multiple payments*)
      let receiver_keypair =
        let receiver =
          Test_genesis_ledger.find_new_account_record_exn
            [largest_account_keypair.public_key]
        in
        Test_genesis_ledger.keypair_of_account_record_exn receiver
      in
      let sender_keypair =
        let sender =
          Test_genesis_ledger.find_new_account_record_exn
            [largest_account_keypair.public_key; receiver_keypair.public_key]
        in
        Test_genesis_ledger.keypair_of_account_record_exn sender
      in
      let other_accounts =
        List.filter (Lazy.force Test_genesis_ledger.accounts)
          ~f:(fun (_, account) ->
            let reserved_public_keys =
              [ largest_account_keypair.public_key
              ; receiver_keypair.public_key
              ; sender_keypair.public_key ]
            in
            not
              (List.exists reserved_public_keys ~f:(fun pk ->
                   Public_key.equal pk
                     (Public_key.decompress_exn @@ Account.public_key account)
               )) )
        |> List.map ~f:(fun (sk, account) ->
               ( Test_genesis_ledger.keypair_of_account_record_exn (sk, account)
               , account ) )
      in
      let timeout_mins =
        if (with_snark || with_check) && medium_curves then 90.
        else if with_snark then 15.
        else 7.
      in
      let wait_till_length =
        if medium_curves then Coda_numbers.Length.of_int 1
        else if test_full_epoch then
          (*Note: wait to produce (2*slots_per_epoch) blocks. This could take a while depending on what k and c are*)
          Coda_numbers.Length.of_int
            (Unsigned.UInt32.to_int
               Consensus.Constants.(
                 Unsigned.UInt32.(mul slots_per_epoch (of_int 2))))
        else Coda_numbers.Length.of_int 5
      in
      let%map () =
        if with_snark then
          let accounts = List.take other_accounts 2 in
          let%bind blockchain_length' =
            test_multiple_payments accounts ~txn_count:2 timeout_mins
          in
          (*wait for some blocks after the ledger_proof is emitted*)
          let%map () =
            wait_until_cond
              ~f:(fun t ->
                blockchain_length t
                > Coda_numbers.Length.add blockchain_length' wait_till_length
                )
              ~timeout_min:
                ( Consensus.Constants.(
                    (delta + c)
                    * ( block_window_duration_ms
                      * (Coda_numbers.Length.to_int wait_till_length + 1) ))
                  / 1000 / 60
                |> Float.of_int )
          in
          assert (
            blockchain_length coda
            > Coda_numbers.Length.add blockchain_length' wait_till_length )
        else if with_check then
          let%bind _ =
            test_multiple_payments other_accounts
              ~txn_count:(List.length other_accounts / 2)
              timeout_mins
          in
          test_duplicate_payments sender_keypair receiver_keypair
        else
          let%bind _ =
            test_multiple_payments other_accounts
              ~txn_count:(List.length other_accounts)
              timeout_mins
          in
          test_duplicate_payments sender_keypair receiver_keypair
      in
      heartbeat_flag := false )

let command =
  let open Async in
  Command.async ~summary:"Full coda end-to-end test"
    (Command.Param.return run_test)<|MERGE_RESOLUTION|>--- conflicted
+++ resolved
@@ -186,11 +186,7 @@
         Coda_lib.create
           (Coda_lib.Config.make ~logger ~pids ~trust_system ~net_config
              ~coinbase_receiver:`Producer ~conf_dir:temp_conf_dir
-<<<<<<< HEAD
-             ~gossip_net_params ~is_seed:true
-=======
-             ~gossip_net_params ~initial_fork_id:Fork_id.empty
->>>>>>> 0dfe6f99
+             ~gossip_net_params ~is_seed:true ~initial_fork_id:Fork_id.empty
              ~work_selection_method:
                (module Work_selector.Selection_methods.Sequence)
              ~initial_block_production_keypairs:(Keypair.Set.singleton keypair)
