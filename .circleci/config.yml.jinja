# WARNING: config.yml file is generated from config.yml.jinja
---

# this defines how to initialize all the opam deps on linux.
# the build-archive job is responsible for updating the cache!
# why that one? `\_(.)_/` seemed convenient

{% set opam_init_linux %}
            - run:
                  name: Update Submodules
                  command: git submodule sync && git submodule update --init --recursive
            - run:
                name: Create opam cache signature file including a year/date stamp to ensure occasional rebuilds
                command: |
                    cat scripts/setup-opam.sh > opam_ci_cache.sig
                    cat src/opam.export >> opam_ci_cache.sig
                    date +%Y-%m >> opam_ci_cache.sig
            - restore_cache:
                name: Restore cache - opam
                keys:
                    - opam-linux-v1-{{'{{'}} checksum "opam_ci_cache.sig" {{'}}'}}
            - run:
                name: Install opam dependencies - opam -- LIBP2P_NIXLESS=1 make setup-opam
                command: ./scripts/skip_if_only_frontend_or_rfcs.sh bash -c 'LIBP2P_NIXLESS=1 make setup-opam'
{%endset%}

{% set checkout_no_lfs %}
            - run:
                name: Disable LFS checkout
                command: |
                    git config --global filter.lfs.smudge "git-lfs smudge --skip %f"
                    git config --global lfs.fetchexclude "*"
            - checkout
{%endset%}

version: 3
jobs:
    tracetool:
        docker:
            - image: codaprotocol/coda:toolchain-rust-e855336d087a679f76f2dd2bbdc3fdfea9303be3
        steps:
            {{ checkout_no_lfs }}
            - run:
                  name: Update submodules
                  command: git submodule sync && git submodule update --init --recursive
            - run:
                  name: Build trace-tool
                  command: cd src/app/trace-tool && cargo build --frozen

    build-wallet:
        macos:
            xcode: "10.2.0"
        steps:
            - checkout
            - run:
                  name: Update submodules
                  command: git submodule sync && git submodule update --init --recursive
            - run: cd frontend/wallet && yarn
            - run:
                  name: Lint wallet
                  command: cd frontend/wallet && yarn run reformat && git diff --exit-code src
            - run:
                  name: Build wallet
                  command: cd frontend/wallet && yarn run build-ci
            - run:
                  name: Test wallet
                  command: cd frontend/wallet && yarn test
            - run:
                  name: Build dist wallet
                  command: cd frontend/wallet && yarn run dist
            - run:
                  name: Publish dist wallet
                  command: (env HOMEBREW_NO_AUTO_UPDATE=1 brew install awscli) && ./scripts/publish-wallet.sh
            - run:
                  name: Lint website
                  command: cd frontend/website && yarn install && yarn run reformat && git diff --exit-code src
            - run: cd frontend/bot && yarn
            - run:
                  name: Lint bot
                  command: cd frontend/bot && yarn run reformat && git diff --exit-code src
            - run:
                  name: Build bot
                  command: cd frontend/bot && yarn run build-ci

    test-archive:
        resource_class: xlarge
        docker:
            - image: codaprotocol/coda:toolchain-ff342e8e78343bf409b94817a0f96bae57914cea
              environment:
                CODA_DOCKER: true
            - image: postgres:12
              environment:
                POSTGRES_PASSWORD: codarules
                POSTGRES_USER: admin
                POSTGRES_DB: archiver
        steps:
            {{ checkout_no_lfs }}
            {{ opam_init_linux }}
            - run:
                name: Build libp2p_helper
                command: LIBP2P_NIXLESS=1 GO=/usr/lib/go/bin/go make libp2p_helper
            - run:
                  name: Set Up Database
                  command: |
                    sudo apt-get install -y postgresql
                    PGPASSWORD=codarules psql -h localhost -p 5432 -U admin -d archiver -a -f src/app/archive/create_schema.sql
            - run:
                  name: Running test -- test_archive_processor:coda-archive-processor-test
                  command: ./scripts/skip_if_only_frontend_or_rfcs.sh bash -c 'source ~/.profile && ./scripts/test.py run "test_archive_processor:coda-archive-processor-test"'

    build-archive:
        resource_class: xlarge
        docker:
            - image: codaprotocol/coda:toolchain-ff342e8e78343bf409b94817a0f96bae57914cea
              environment:
                CODA_DOCKER: true
                HASURA_PORT: 8080
            - image: postgres:12
              environment:
                POSTGRES_PASSWORD: codarules
                POSTGRES_USER: admin
                POSTGRES_DB: archiver
            - image: hasura/graphql-engine:v1.0.0-beta.6
              entrypoint: ["sh", "-c"]
              command: ["sleep 10 && graphql-engine serve"]
              environment:
                HASURA_GRAPHQL_DATABASE_URL: postgres://admin:codarules@localhost:5432/archiver
                HASURA_GRAPHQL_ENABLE_CONSOLE: "true"
                HASURA_GRAPHQL_ENABLED_LOG_TYPES: startup, http-log, webhook-log, websocket-log, query-log
        steps:
            {{ checkout_no_lfs }}
            {{ opam_init_linux }}
            - save_cache:
                name: Save cache - opam
                key: opam-linux-v1-{{'{{'}} checksum "opam_ci_cache.sig" {{'}}'}}
                paths:
                    - "/home/opam/.opam"
                no_output_timeout: 1h
            - run:
                  name: Build Archive Process
                  command:  bash -c 'eval `opam config env` && LIBP2P_NIXLESS=1 make build_archive'
                  environment:
                    DUNE_PROFILE: testnet_postake_medium_curves
            # NOTE: If we were using a machine executor we would be able to mount the sql file in
            # as a volume for the container to seed itself, this is the workaround.
            # Ideally this DB setup step would be handled by the archive process itself.
            - run:
                  name: Set Up Database
                  command: |
                    sudo apt-get install -y postgresql
                    PGPASSWORD=codarules psql -h localhost -p 5432 -U admin -d archiver -a -f src/app/archive/create_schema.sql
            - run:
                  name: Configure Hasura
                  command: ./scripts/archive/make_hasura_configurations.sh
            - setup_remote_docker
            - run:
                  name: Build and Release Archives
                  command: ./scripts/archive/build-release-archives.sh
    lint:
        docker:
            - image: codaprotocol/coda:toolchain-ff342e8e78343bf409b94817a0f96bae57914cea
        steps:
            {{ checkout_no_lfs }}
            {{ opam_init_linux }}
            - run:
                  name: Check circle CI configuration rendering
                  command: ./scripts/test.py render --check .circleci/config.yml.jinja .mergify.yml.jinja
            - run:
                  name: OCamlformat (make check-format)
                  command: ./scripts/skip_if_only_frontend_or_rfcs.sh bash -c 'eval `opam config env` && LIBP2P_NIXLESS=1 make check-format'
            - run:
                  name: Snarky tracks master (make check-snarky-submodule)
                  command: ./scripts/skip_if_only_frontend_or_rfcs.sh bash -c 'LIBP2P_NIXLESS=1 make check-snarky-submodule'
            - run:
                  name: Check ppx_optcomp preprocessor_deps
                  command: ./scripts/skip_if_only_frontend_or_rfcs.sh bash -c './scripts/lint_preprocessor_deps.sh'
            - run:
                  name: Check CODEOWNERS file format
                  command: ./scripts/lint_codeowners.sh
            - run:
                  name: Check RFC ids
                  command: ./scripts/lint_rfcs.sh
            - run:
                  name: Require ppx_version preprocessing for linting
                  command: ./scripts/skip_if_only_frontend_or_rfcs.sh bash -c './scripts/require-ppx-version.py'
    lint-opt:
        docker:
            - image: codaprotocol/coda:toolchain-ff342e8e78343bf409b94817a0f96bae57914cea
        steps:
            {{ checkout_no_lfs }}
            - run:
                name: Show USER
                command: echo $USER
            {{ opam_init_linux }}
            - run:
                  name: Compare versioned types in PR
                  command: ./scripts/compare_ci_diff_types.sh
            - run:
                  name: Compare binable functors in PR
                  command: ./scripts/compare_ci_diff_binables.sh
    compare-test-signatures:
        docker:
            - image: codaprotocol/coda:toolchain-ff342e8e78343bf409b94817a0f96bae57914cea
        steps:
            {{ checkout_no_lfs }}
            {{ opam_init_linux }}
            - run:
                  name: Compare test signatures for consensus, nonconsensus code
                  command: ./scripts/skip_if_only_frontend_or_rfcs.sh bash -c 'eval `opam config env` && ./scripts/compare_test_signatures.sh'
    update-branch-protection:
        docker:
            - image: python:3
        steps:
            - run:
                name: Install dependencies
                command: pip install --user requests jinja2 readchar
            {{ checkout_no_lfs }}
            - run:
                  name: Update branch protection rule from test configuration
                  command: ./scripts/test.py required-status >required_status && cat required_status && ./scripts/update_branch_rule.py required_status

    run-leaderboard:
        docker:
            - image: node:14.4.0
        steps:
            {{ checkout_no_lfs }}
            - run:
                name: Update the Leaderboard
                command: cd frontend/leaderboard && yarn && yarn build
            - run:
                name: Download blocks
                command: cd frontend/leaderboard/lib/js/src/ && mkdir blocks && gsutil -m rsync gs://points-data-hack-april20/v1/32b-joyous-occasion blocks
            - run:
                name: Run the Leaderboard
                command: node frontend/leaderboard/lib/js/src/Main.bs.js

    build-macos:
        macos:
            xcode: "10.2.1"
        resource_class: large
        working_directory: /Users/distiller/coda
        environment:
            HOMEBREW_LOGS: /Users/distiller/homebrew.log
            OPAMYES: 1
        steps:
            - run:
                name: Delete xcode simulators (Free 10GB - unused)
                command: |
                    sudo rm -rf /Library/Developer/CoreSimulator/Profiles/Runtimes/
                    df -h
                background: true
            {{ checkout_no_lfs }}
            - run:
                  name: Update submodules
                  command: git submodule sync && git submodule update --init --recursive
            ### homebrew
            - run:
                name: Create homebrew cache signature file including a year/date stamp to ensure occasional rebuilds
                command: |
                    cat scripts/macos-setup-brew.sh > brew_ci_cache.sig
                    date +%Y-%m > brew_ci_cache.sig
            - restore_cache:
                name: Restore cache - homebrew
                keys:
                    - homebrew-v9-{{'{{'}} checksum "brew_ci_cache.sig" {{'}}'}}
                    - homebrew-v8-{{'{{'}} checksum "brew_ci_cache.sig" {{'}}'}}
            - run:
                name: Install macos dependencies - homebrew - macos-setup-brew.sh
                command: |
                    ./scripts/skip_if_only_frontend_or_rfcs.sh ./scripts/macos-setup-brew.sh
            - save_cache:
                name: Save cache - homebrew
                key: homebrew-v9-{{'{{'}} checksum "brew_ci_cache.sig" {{'}}'}}
                paths:
                    - "/usr/local/Homebrew"
                    - "/Users/distiller/Library/Caches/Homebrew"
            ### opam
            - run:
                name: Create opam cache signature file including a year/date stamp to ensure occasional rebuilds
                command: |
                    cat scripts/setup-opam.sh > opam_ci_cache.sig
                    cat src/opam.export >> opam_ci_cache.sig
                    date +%Y-%m >> opam_ci_cache.sig
            - restore_cache:
                name: Restore cache - opam
                keys:
                    - opam-v8-{{'{{'}} checksum "opam_ci_cache.sig" {{'}}'}}
            - run:
                name: Install macos dependencies - opam -- LIBP2P_NIXLESS=1 make setup-opam
                command: ./scripts/skip_if_only_frontend_or_rfcs.sh bash -c 'LIBP2P_NIXLESS=1 make setup-opam'
            - save_cache:
                name: Save cache - opam
                key: opam-v8-{{'{{'}} checksum "opam_ci_cache.sig" {{'}}'}}
                paths:
                    - "/Users/distiller/.opam"
                no_output_timeout: 1h
            ### nix/cachix
            - run:
                name: Install nix and cachix
                command: |
                    curl -L https://nixos.org/nix/install | sh
                    . ~/.nix-profile/etc/profile.d/nix.sh
                    nix-env -iA cachix -f https://cachix.org/api/v1/install
            ### dune
            - run:
                name: Build ocaml
                environment:
                    DUNE_PROFILE: testnet_postake_medium_curves
                    EXTRA_NIX_ARGS: --option sandbox false
                command: ./scripts/skip_if_only_frontend_or_rfcs.sh bash -c 'set -o pipefail; eval `opam config env` && make build 2>&1 | tee /tmp/buildocaml.log'
                no_output_timeout: 20m
            - run:
                name: Build ocaml - generate keypair
                environment:
                    DUNE_PROFILE: testnet_postake_medium_curves
                command: ./scripts/skip_if_only_frontend_or_rfcs.sh bash -c 'eval `opam config env` && dune build src/app/generate_keypair/generate_keypair.exe'
                no_output_timeout: 20m
            - run:
                  name: Generate runtime ledger with 10k accounts
                  command: |
                    ./scripts/skip_if_only_frontend_or_rfcs.sh bash -c 'eval `opam config env` && dune exec --profile=testnet_postake_medium_curves src/app/runtime_genesis_ledger/runtime_genesis_ledger.exe -- --config-file genesis_ledgers/phase_three/config.json'
                  no_output_timeout: 20m
            ### collection
            - run:
                name: Collect Keys and Binaries
                command: |
                    mkdir -p package/keys
                    echo 'keys and genesis'
                    cp /tmp/s3_cache_dir/* package/keys/. ||:
                    cp $TMPDIR/coda_cache_dir/genesis_ledger_*.tar.gz package/keys/. ||:
                    cp $TMPDIR/coda_cache_dir/genesis_proof_* package/keys/. ||:
                    cp /tmp/s3_cache_dir/genesis_ledger_*.tar.gz package/keys/. ||:
                    cp /tmp/s3_cache_dir/genesis_proof_* package/keys/. ||:
                    echo 'coda'
                    cp _build/default/src/app/cli/src/coda.exe package/coda
                    echo 'libp2p_helper'
                    cp src/app/libp2p_helper/result/bin/libp2p_helper package/coda-libp2p_helper
                    chmod +w package/coda-libp2p_helper
                    ./scripts/librewrite-macos.sh package/coda-libp2p_helper
                    echo 'coda-logproc'
                    cp _build/default/src/app/logproc/logproc.exe package/coda-logproc
                    chmod +wx package/coda-logproc
            - run:
                name: Build homebrew coda package
                command: |
                    tar czvf homebrew-coda.tar.gz package
                    openssl dgst -sha256 homebrew-coda.tar.gz > homebrew-coda.tar.gz.sha256
                    cp homebrew-coda.tar.gz* package/.
            - run:
                name: Build homebrew generate-keypair-phase3 package
                command: |
                    mkdir -p coda-generate-keypair-phase3/package
                    cp _build/default/src/app/generate_keypair/generate_keypair.exe coda-generate-keypair-phase3/package/coda-generate-keypair-phase3
                    pushd coda-generate-keypair-phase3
                    tar czvf homebrew-coda-generate-keypair-phase3.tar.gz package
                    openssl dgst -sha256 homebrew-coda-generate-keypair-phase3.tar.gz > homebrew-coda-generate-keypair-phase3.tar.gz.sha256
                    cp homebrew-* ../package/.
                    popd
            - run:
                name: Decode Apple Certificates
                context: org-global
                command: bash -c '[ -z $APPLE_CERTIFICATES ] || base64 -D -o frontend/wallet/Certificates.p12 <<< $APPLE_CERTIFICATES'
            - run:
                name: Fastlane
                context: org-global
                command: bash -c '[ -z $APPLE_CERTIFICATES ] || (cd frontend/wallet && bundle exec fastlane ci && cd ../..)'
            - run:
                name: Build portable binary
                command: |
                    LIBP2P_NIXLESS=1 make macos-portable
                    cp _build/coda-daemon-macos.zip package/.
            - run:
                  name: Copy artifacts to cloud
                  command: ./scripts/skip_if_only_frontend_or_rfcs.sh scripts/artifacts.sh
            - store_artifacts:
                  path: package

    build-client-sdk:
        resource_class: large
        docker:
            - image: codaprotocol/coda:toolchain-ff342e8e78343bf409b94817a0f96bae57914cea
        steps:
            {{ checkout_no_lfs }}
            - run:
                  name: Artifacts Path
                  command: |
                      mkdir -p /tmp/artifacts
            {{ opam_init_linux }}
            - run:
                  name: Build client SDK for Javascript
                  command: ./scripts/skip_if_only_frontend_or_rfcs.sh bash -c 'set -o pipefail; eval `opam config env` && LIBP2P_NIXLESS=1 make client_sdk 2>&1 | tee /tmp/artifacts/buildclientsdk.log'
                  environment:
                    DUNE_PROFILE: nonconsensus_medium_curves
                  no_output_timeout: 10m

    {%- for profile in build_artifact_profiles %}
    build-artifacts--{{profile}}:
        resource_class: xlarge
        docker:
            - image: codaprotocol/coda:toolchain-ff342e8e78343bf409b94817a0f96bae57914cea
        steps:
            {{ checkout_no_lfs }}
            - run:
                  name: Artifacts Path
                  command: |
                      mkdir -p /tmp/artifacts
            {{ opam_init_linux }}
            - run:
                name: Build libp2p_helper
                command: GO=/usr/lib/go/bin/go LIBP2P_NIXLESS=1 make libp2p_helper
            # Explicitly generate PV-keys and uploading before building
            # See https://bkase.dev/posts/ocaml-writer#fn-3 for rationale
            - run:
                  name: Generate PV keys
                  command: ./scripts/skip_if_only_frontend_or_rfcs.sh bash -c 'set -o pipefail; eval `opam config env` && LIBP2P_NIXLESS=1 make build_pv_keys 2>&1 | tee /tmp/artifacts/buildocaml.log'
                  environment:
                    DUNE_PROFILE: {{profile}}
                    EXTRA_NIX_ARGS: --option sandbox false
                  no_output_timeout: 20m
            - run:
                  name: Upload generated PV keys
                  command: ./scripts/skip_if_only_frontend_or_rfcs.sh scripts/publish-pvkeys.sh
            - run:
                  name: Rebuild for pvkey changes
                  command: |
                    ./scripts/skip_if_only_frontend_or_rfcs.sh bash -c 'set -o pipefail; eval `opam config env` && make build 2>&1 | tee /tmp/artifacts/buildocaml2.log'
                    ./scripts/skip_if_only_frontend_or_rfcs.sh bash -c 'eval `opam config env` && dune build src/app/generate_keypair/generate_keypair.exe'
                  environment:
                    DUNE_PROFILE: {{profile}}
                    EXTRA_NIX_ARGS: --option sandbox false
                    GO: /usr/lib/go/bin/go
                    LIBP2P_NIXLESS: 1

                  no_output_timeout: 20m
            - run:
                name: Output compiled ledger and genesis proof
                command: |
                  ./scripts/skip_if_only_frontend_or_rfcs.sh bash -c 'eval `opam config env` && dune exec --profile={{profile}} src/app/runtime_genesis_ledger/runtime_genesis_ledger.exe'
            - run:
                name: Generate runtime ledger with 10k accounts
                command: |
                  ./scripts/skip_if_only_frontend_or_rfcs.sh bash -c 'eval `opam config env` && dune exec --profile={{profile}} src/app/runtime_genesis_ledger/runtime_genesis_ledger.exe -- --config-file genesis_ledgers/phase_three/config.json'
                no_output_timeout: 20m
            - run:
                name: Upload genesis data
                command: ./scripts/skip_if_only_frontend_or_rfcs.sh bash -c './scripts/upload-genesis.sh'
            - run:
                  name: Build deb package with PV keys and PV key tar
                  command:  ./scripts/skip_if_only_frontend_or_rfcs.sh bash -c 'make deb'
                  environment:
                    DUNE_PROFILE: {{profile}}
                    LIBP2P_NIXLESS: 1
                  no_output_timeout: 20m
            - run:
                  name: Store genesis public/private keypairs
                  command: ./scripts/skip_if_only_frontend_or_rfcs.sh bash -c 'make genesiskeys'
                  environment:
                    LIBP2P_NIXLESS: 1
            - run:
                  name: Upload deb to repo
                  command: ./scripts/skip_if_only_frontend_or_rfcs.sh bash -c 'make publish_deb'
                  environment:
                    LIBP2P_NIXLESS: 1
                  no_output_timeout: 20m
            - run:
                  name: Copy artifacts to cloud
                  command: ./scripts/skip_if_only_frontend_or_rfcs.sh scripts/artifacts.sh
            {%- if profile in medium_curve_profiles %}
            - save_cache:
                name: Save cache - docker deploy env
                key: docker-deploy-env-v1-{{profile}}-{{'{{'}} .Revision {{'}}'}}
                paths:
                    - "/tmp/DOCKER_DEPLOY_ENV"
                    - "scripts"
                    - "dockerfiles"
            - store_artifacts:
                  path: /tmp/artifacts
            {%- endif %}
    {%- endfor %}

    {%- for profile in build_artifact_profiles %}
    {%- if profile in medium_curve_profiles %}
    {%- for docker_image in ['coda-daemon', 'coda-demo'] %}
    build-artifacts-docker--{{profile}}--{{docker_image}}:
        resource_class: xlarge
        docker:
            - image: codaprotocol/coda:toolchain-ff342e8e78343bf409b94817a0f96bae57914cea
        steps:
            - restore_cache:
                name: Restore cache - docker deploy env
                key: docker-deploy-env-v1-{{profile}}-{{'{{'}} .Revision {{'}}'}}
            - setup_remote_docker
            - run:
                  name: Build and Upload Docker
                  command: |
                    # Check if we should deploy this build
                    FILE=/tmp/DOCKER_DEPLOY_ENV
                    if test -f "$FILE"; then
                        source $FILE
                        echo "Publishing Docker"
                        echo "Should Publish Docker: $CODA_WAS_PUBLISHED"
                        set -x
                        if [[ "$CODA_WAS_PUBLISHED" = true  ]]; then

                              echo "$DOCKER_PASSWORD" | docker login --username $DOCKER_USERNAME --password-stdin
                              scripts/release-docker.sh \
                              -s {{docker_image}} \
                              -v $CODA_GIT_TAG-$CODA_GIT_BRANCH-$CODA_GIT_HASH \
                              --extra-args "--build-arg coda_version=$CODA_DEB_VERSION --build-arg deb_repo=$CODA_DEB_REPO"

                        fi
                    fi
            - store_artifacts:
                  path: /tmp/artifacts
    {%- endfor %}
    {%- endif %}
    {%- endfor %}

    {%- for profile in unit_test_profiles %}
    test-unit--{{profile}}:
        resource_class: xlarge
        docker:
            - image: codaprotocol/coda:toolchain-ff342e8e78343bf409b94817a0f96bae57914cea
        steps:
            {{ checkout_no_lfs }}
            - run: ulimit -c unlimited
            {{ opam_init_linux }}
            - run:
                name: Build libp2p_helper
                command: LIBP2P_NIXLESS=1 GO=/usr/lib/go/bin/go make libp2p_helper
            - run:
                  name: Run unit tests
<<<<<<< HEAD
                  command: ./scripts/skip_if_only_frontend.sh bash -c 'source ~/.profile && ./scripts/run_unit_tests_ci.sh {{profile}} || (./scripts/link-coredumps.sh && false)'
=======
                  command: ./scripts/skip_if_only_frontend_or_rfcs.sh bash -c 'source ~/.profile && make build && (dune runtest src/lib --profile={{profile}} -j8 || (./scripts/link-coredumps.sh && false))'
                  environment:
                    DUNE_PROFILE: {{profile}}
                    LIBP2P_NIXLESS: 1
                    GO: /usr/lib/go/bin/go
>>>>>>> c3ef2922
                  no_output_timeout: 30m
            - store_artifacts:
                path: core_dumps
    {%- endfor %}

    # like the other unit test builds, but only runs tests in src/lib/nonconsensus
    test-unit--nonconsensus_medium_curves:
        resource_class: xlarge
        docker:
            - image: codaprotocol/coda:toolchain-ff342e8e78343bf409b94817a0f96bae57914cea
        steps:
            {{ checkout_no_lfs }}
            - run: ulimit -c unlimited
            {{ opam_init_linux }}
            - run:
                name: Build libp2p_helper
                command: LIBP2P_NIXLESS=1 GO=/usr/lib/go/bin/go make libp2p_helper
            - run:
                  name: Run unit tests
                  command: ./scripts/skip_if_only_frontend_or_rfcs.sh bash -c 'source ~/.profile && (dune runtest src/nonconsensus --profile=nonconsensus_medium_curves -j8 || (./scripts/link-coredumps.sh && false))'
                  no_output_timeout: 30m
                  environment:
                    DUNE_PROFILE: nonconsensus_medium_curves
                    LIBP2P_NIXLESS: 1
                    GO: /usr/lib/go/bin/go
            - store_artifacts:
                path: core_dumps

    {%- for profile in unit_test_profiles_medium_curves %}
    test-unit--{{profile}}:
        resource_class: xlarge
        docker:
            - image: codaprotocol/coda:toolchain-ff342e8e78343bf409b94817a0f96bae57914cea
        steps:
            {{ checkout_no_lfs }}
            - run: ulimit -c unlimited
            {{ opam_init_linux }}
            - run:
                name: Build libp2p_helper
                command: LIBP2P_NIXLESS=1 GO=/usr/lib/go/bin/go make libp2p_helper
            - run:
                  name: Run unit tests
<<<<<<< HEAD
                  command: ./scripts/skip_if_only_frontend.sh bash -c 'source ~/.profile && ./scripts/run_unit_tests_ci.sh {{profile}} || (./scripts/link-coredumps.sh && false)'

=======
                  command: ./scripts/skip_if_only_frontend_or_rfcs.sh bash -c 'source ~/.profile && export GO=/usr/lib/go/bin/go && make build && (dune runtest src/lib --profile={{profile}} -j8 || (./scripts/link-coredumps.sh && false))'
                  environment:
                    DUNE_PROFILE: {{profile}}
                    LIBP2P_NIXLESS: 1
                    GO: /usr/lib/go/bin/go
>>>>>>> c3ef2922
                  no_output_timeout: 1h
            - store_artifacts:
                path: core_dumps
    {%- endfor %}

    {%- for profile in small_curves_tests.keys() | sort %}
    test--{{profile}}:
        resource_class: large
        docker:
            - image: codaprotocol/coda:toolchain-ff342e8e78343bf409b94817a0f96bae57914cea
        steps:
            {{ checkout_no_lfs }}
            {{ opam_init_linux }}
            - run:
                name: Build libp2p_helper
                command: LIBP2P_NIXLESS=1 GO=/usr/lib/go/bin/go make libp2p_helper
            {%- for test in small_curves_tests[profile] %}
            - run:
                  name: Running test -- {{profile}}:{{test}}
                  command: ./scripts/skip_if_only_frontend_or_rfcs.sh bash -c 'source ~/.profile && ./scripts/test.py run --non-interactive --collect-artifacts --yes "{{profile}}:{{test}}"'
            {%- endfor %}
            - store_artifacts:
                  path: test_output/artifacts
    {%- endfor %}

    {%- for profile in medium_curves_and_other_tests.keys() | sort %}
    test--{{profile}}:
        resource_class: xlarge
        docker:
            - image: codaprotocol/coda:toolchain-ff342e8e78343bf409b94817a0f96bae57914cea
        steps:
            {{ checkout_no_lfs }}
            {{ opam_init_linux }}
            - run:
                name: Build libp2p_helper
                command: LIBP2P_NIXLESS=1 GO=/usr/lib/go/bin/go make libp2p_helper
            {%- for test in medium_curves_and_other_tests[profile] %}
            - run:
                  name: Running test -- {{profile}}:{{test}}
                  command: ./scripts/skip_if_only_frontend_or_rfcs.sh bash -c 'source ~/.profile && ./scripts/test.py run --non-interactive --collect-artifacts --yes "{{profile}}:{{test}}"'
                  {%- if profile in medium_curve_profiles %}
                  no_output_timeout: 20m
                  {%- endif %}
            {%- endfor %}
            - store_artifacts:
                  path: test_output/artifacts
    {%- endfor %}

workflows:
    version: 2
    coda_parallel:
        jobs:
            - lint
            - lint-opt
            - compare-test-signatures
            - update-branch-protection:
                filters:
                  branches:
                    only: develop
            - tracetool
            - build-wallet
            - test-archive
            - build-archive
            - build-macos
            - build-client-sdk
            {%- for profile in build_artifact_profiles %}
            - build-artifacts--{{profile}}
            {%- endfor %}
            {%- for profile in build_artifact_profiles %}
            {%- if profile in medium_curve_profiles %}
            {%- for docker_image in ['coda-daemon', 'coda-demo'] %}
            - build-artifacts-docker--{{profile}}--{{docker_image}}:
                requires:
                  - build-artifacts--{{profile}}
            {%- endfor %}
            {%- endif %}
            {%- endfor %}
            {%- for profile in unit_test_profiles %}
            - test-unit--{{profile}}
            {%- endfor %}
            - test-unit--nonconsensus_medium_curves
            {%- for profile in small_curves_tests.keys() | sort %}
            - test--{{profile}}
            {%- endfor %}

    daily:
        triggers:
          - schedule:
              cron: "0 12 * * *"
              filters:
                branches:
                  only:
                    - develop
                    - /release\/.*/
        jobs:
          {%- for profile in unit_test_profiles_medium_curves %}
          - test-unit--{{profile}}
          {%- endfor %}
          {%- for profile in medium_curves_and_other_tests.keys() | sort %}
          - test--{{profile}}
          {%- endfor %}<|MERGE_RESOLUTION|>--- conflicted
+++ resolved
@@ -530,15 +530,11 @@
                 command: LIBP2P_NIXLESS=1 GO=/usr/lib/go/bin/go make libp2p_helper
             - run:
                   name: Run unit tests
-<<<<<<< HEAD
-                  command: ./scripts/skip_if_only_frontend.sh bash -c 'source ~/.profile && ./scripts/run_unit_tests_ci.sh {{profile}} || (./scripts/link-coredumps.sh && false)'
-=======
-                  command: ./scripts/skip_if_only_frontend_or_rfcs.sh bash -c 'source ~/.profile && make build && (dune runtest src/lib --profile={{profile}} -j8 || (./scripts/link-coredumps.sh && false))'
+                  command: ./scripts/skip_if_only_frontend_or_rfcs.sh bash -c 'source ~/.profile && ./scripts/run_unit_tests_ci.sh {{profile}} || (./scripts/link-coredumps.sh && false)'
                   environment:
                     DUNE_PROFILE: {{profile}}
                     LIBP2P_NIXLESS: 1
                     GO: /usr/lib/go/bin/go
->>>>>>> c3ef2922
                   no_output_timeout: 30m
             - store_artifacts:
                 path: core_dumps
@@ -581,16 +577,11 @@
                 command: LIBP2P_NIXLESS=1 GO=/usr/lib/go/bin/go make libp2p_helper
             - run:
                   name: Run unit tests
-<<<<<<< HEAD
-                  command: ./scripts/skip_if_only_frontend.sh bash -c 'source ~/.profile && ./scripts/run_unit_tests_ci.sh {{profile}} || (./scripts/link-coredumps.sh && false)'
-
-=======
-                  command: ./scripts/skip_if_only_frontend_or_rfcs.sh bash -c 'source ~/.profile && export GO=/usr/lib/go/bin/go && make build && (dune runtest src/lib --profile={{profile}} -j8 || (./scripts/link-coredumps.sh && false))'
+                  command: ./scripts/skip_if_only_frontend_or_rfcs.sh bash -c 'source ~/.profile ./scripts/run_unit_tests_ci.sh {{profile}} || (./scripts/link-coredumps.sh && false)'
                   environment:
                     DUNE_PROFILE: {{profile}}
                     LIBP2P_NIXLESS: 1
                     GO: /usr/lib/go/bin/go
->>>>>>> c3ef2922
                   no_output_timeout: 1h
             - store_artifacts:
                 path: core_dumps
