--- conflicted
+++ resolved
@@ -47,11 +47,10 @@
 
   let rosebud = `rgb((163, 83, 111));
   let rosebudAlpha = a => `rgba((163, 83, 111, a));
-  
+
   let blueBlue = `rgb((42, 81, 224));
   let midnight = `rgb((31, 45, 61));
 
-<<<<<<< HEAD
   let india = `rgb((242, 183, 5));
   let indiaAlpha = a => `rgba((242, 183, 5, a));
 
@@ -60,10 +59,9 @@
 
   let marine = `rgb((51, 104, 151));
   let marineAlpha = a => `rgba((51, 104, 151, a));
-=======
+
   let jungleAlpha = a => `rgba((47, 172, 70, a));
   let jungle = jungleAlpha(1.);
->>>>>>> d7bab248
 };
 
 module Typeface = {
@@ -203,21 +201,22 @@
 module H1 = {
   open Css;
 
-  let (hero, heroStyles) = generateStyles([
-    Typeface.ibmplexsans,
-    fontWeight(`light),
-    fontSize(`rem(2.25)),
-    letterSpacing(`rem(-0.02375)),
-    lineHeight(`rem(3.0)),
-    media(
-      MediaQuery.full,
-      [
-        fontSize(`rem(3.0)),
-        letterSpacing(`rem(-0.03125)),
-        lineHeight(`rem(4.0)),
-      ],
-    ),
-  ]);
+  let (hero, heroStyles) =
+    generateStyles([
+      Typeface.ibmplexsans,
+      fontWeight(`light),
+      fontSize(`rem(2.25)),
+      letterSpacing(`rem(-0.02375)),
+      lineHeight(`rem(3.0)),
+      media(
+        MediaQuery.full,
+        [
+          fontSize(`rem(3.0)),
+          letterSpacing(`rem(-0.03125)),
+          lineHeight(`rem(4.0)),
+        ],
+      ),
+    ]);
 };
 
 module H2 = {
