--- conflicted
+++ resolved
@@ -43,17 +43,18 @@
 
 let firstText = {
   <div>
-    <p> {React.string("Block Height: 140")} </p> 
+    <p> {React.string("Block Height: 140")} </p>
     <p> {React.string("Date: 2019-10-26 12:15:00")} </p>
-  </div>
+  </div>;
 };
 
 let stateHash = {
-  {React.string("4ApWEzSMKEsaPF6rYx6Vh6VBbHmxupj8C1EzQDyQDtcbqfmg3pnwtaFrAXWZs4QrhNHj8UtFhp3Af66M1uvoqTBy5RPe3JQmHHwYcPooZSMZgppvrCRxQ1c3DaoQh3heBXCuNAofL8hQv")}
+  React.string(
+    "4ApWEzSMKEsaPF6rYx6Vh6VBbHmxupj8C1EzQDyQDtcbqfmg3pnwtaFrAXWZs4QrhNHj8UtFhp3Af66M1uvoqTBy5RPe3JQmHHwYcPooZSMZgppvrCRxQ1c3DaoQh3heBXCuNAofL8hQv",
+  );
 };
 
 [@react.component]
-<<<<<<< HEAD
 let make = (~verified as _) => {
   <div className=Styles.blockRow>
     <Square
@@ -61,8 +62,7 @@
       textColor=Colors.saville
       borderColor=Colors.navyBlue
       heading="Last Block"
-      text="Time Since"
-      timer=true
+      text=firstText
     />
     <span className=Styles.firstLine />
     <Square
@@ -70,7 +70,7 @@
       textColor=Colors.hyperlink
       borderColor=Colors.secondBorder
       heading="Latest Snark"
-      text="4ApWEzSMKEsaPF6rYx6Vh6VBbHmxupj8C1EzQDyQDtcbqfmg3pnwtaFrAXWZs4QrhNHj8UtFhp3Af66M1uvoqTBy5RPe3JQmHHwYcPooZSMZgppvrCRxQ1c3DaoQh3heBXCuNAofL8hQv"
+      text=stateHash
     />
     <span className=Styles.secondLine />
     <Square
@@ -78,18 +78,7 @@
       textColor=Colors.jungle
       borderColor=Colors.thirdBg
       heading="Verified!"
-      text="4ApWEzSMKEsaPF6rYx6Vh6VBbHmxupj8C1EzQDyQDtcbqfmg3pnwtaFrAXWZs4QrhNHj8UtFhp3Af66M1uvoqTBy5RPe3JQmHHwYcPooZSMZgppvrCRxQ1c3DaoQh3heBXCuNAofL8hQv"
+      text=stateHash
     />
   </div>;
-};
-=======
-let make = () => {
- <div className=Styles.blockRow> 
-      <Square bgColor=Colors.firstBg textColor=Colors.saville borderColor=Colors.navyBlue heading="Last Block" text=firstText/>
-        <span className=Styles.firstLine></span>
-      <Square bgColor=Colors.secondBg textColor=Colors.hyperlink borderColor=Colors.secondBorder heading="Latest Snark" text=stateHash/>
-        <span className=Styles.secondLine></span>
-      <Square bgColor=Colors.thirdBg textColor=Colors.jungle borderColor=Colors.thirdBg heading="Verified!" text=stateHash/>
-</div>
-    };
->>>>>>> 1b670457
+};